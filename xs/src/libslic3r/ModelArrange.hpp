--- conflicted
+++ resolved
@@ -130,10 +130,7 @@
         double norm,            // A norming factor for physical dimensions
         // a spatial index to quickly get neighbors of the candidate item
         const SpatIndex& spatindex,
-<<<<<<< HEAD
-=======
         const SpatIndex& smalls_spatindex,
->>>>>>> 4ec4c936
         const ItemGroup& remaining
         )
 {
@@ -165,11 +162,7 @@
     // Will hold the resulting score
     double score = 0;
 
-<<<<<<< HEAD
-    if(isBig(item.area())) {
-=======
     if(isBig(item.area()) || spatindex.empty()) {
->>>>>>> 4ec4c936
         // This branch is for the bigger items..
 
         auto minc = ibb.minCorner(); // bottom left corner
@@ -217,21 +210,13 @@
             // candidate to be aligned with only one item.
             auto alignment_score = 1.0;
 
-<<<<<<< HEAD
-            density = (fullbb.width()*fullbb.height()) / (norm*norm);
-=======
             density = std::sqrt((fullbb.width() / norm )*
                                 (fullbb.height() / norm));
->>>>>>> 4ec4c936
             auto querybb = item.boundingBox();
 
             // Query the spatial index for the neighbors
             std::vector<SpatElement> result;
             result.reserve(spatindex.size());
-<<<<<<< HEAD
-            spatindex.query(bgi::intersects(querybb),
-                            std::back_inserter(result));
-=======
             if(isBig(item.area())) {
                 spatindex.query(bgi::intersects(querybb),
                                 std::back_inserter(result));
@@ -239,7 +224,6 @@
                 smalls_spatindex.query(bgi::intersects(querybb),
                                        std::back_inserter(result));
             }
->>>>>>> 4ec4c936
 
             for(auto& e : result) { // now get the score for the best alignment
                 auto idx = e.second;
@@ -260,17 +244,8 @@
             if(result.empty())
                 score = 0.5 * dist + 0.5 * density;
             else
-<<<<<<< HEAD
-                score = 0.45 * dist + 0.45 * density + 0.1 * alignment_score;
-        }
-    } else if( !isBig(item.area()) && spatindex.empty()) {
-        auto bindist = pl::distance(ibb.center(), bincenter) / norm;
-        // Bindist is surprisingly enough...
-        score = bindist;
-=======
                 score = 0.40 * dist + 0.40 * density + 0.2 * alignment_score;
         }
->>>>>>> 4ec4c936
     } else {
         // Here there are the small items that should be placed around the
         // already processed bigger items.
@@ -321,10 +296,7 @@
     PConfig pconf_; // Placement configuration
     double bin_area_;
     SpatIndex rtree_;
-<<<<<<< HEAD
-=======
     SpatIndex smallsrtree_;
->>>>>>> 4ec4c936
     double norm_;
     Pile merged_pile_;
     Box pilebb_;
@@ -333,12 +305,8 @@
 public:
 
     _ArrBase(const TBin& bin, Distance dist,
-<<<<<<< HEAD
              std::function<void(unsigned)> progressind,
              std::function<bool(void)> stopcond):
-=======
-             std::function<void(unsigned)> progressind):
->>>>>>> 4ec4c936
        pck_(bin, dist), bin_area_(sl::area(bin)),
        norm_(std::sqrt(sl::area(bin)))
     {
@@ -356,10 +324,7 @@
             pilebb_ = sl::boundingBox(merged_pile);
 
             rtree_.clear();
-<<<<<<< HEAD
-=======
             smallsrtree_.clear();
->>>>>>> 4ec4c936
 
             // We will treat big items (compared to the print bed) differently
             auto isBig = [this](double a) {
@@ -369,10 +334,7 @@
             for(unsigned idx = 0; idx < items.size(); ++idx) {
                 Item& itm = items[idx];
                 if(isBig(itm.area())) rtree_.insert({itm.boundingBox(), idx});
-<<<<<<< HEAD
-=======
                 smallsrtree_.insert({itm.boundingBox(), idx});
->>>>>>> 4ec4c936
             }
         };
 
@@ -406,10 +368,7 @@
                                   bin_area_,
                                   norm_,
                                   rtree_,
-<<<<<<< HEAD
-=======
                                   smallsrtree_,
->>>>>>> 4ec4c936
                                   remaining_);
 
             double score = std::get<0>(result);
@@ -433,14 +392,9 @@
 public:
 
     AutoArranger(const lnCircle& bin, Distance dist,
-<<<<<<< HEAD
                  std::function<void(unsigned)> progressind,
                  std::function<bool(void)> stopcond):
         _ArrBase<lnCircle>(bin, dist, progressind, stopcond) {
-=======
-                 std::function<void(unsigned)> progressind):
-        _ArrBase<lnCircle>(bin, dist, progressind) {
->>>>>>> 4ec4c936
 
         pconf_.object_function = [this, &bin] (const Item &item) {
 
@@ -452,10 +406,7 @@
                                   bin_area_,
                                   norm_,
                                   rtree_,
-<<<<<<< HEAD
-=======
                                   smallsrtree_,
->>>>>>> 4ec4c936
                                   remaining_);
 
             double score = std::get<0>(result);
@@ -499,10 +450,7 @@
                                   bin_area_,
                                   norm_,
                                   rtree_,
-<<<<<<< HEAD
-=======
                                   smallsrtree_,
->>>>>>> 4ec4c936
                                   remaining_);
             double score = std::get<0>(result);
 
@@ -531,10 +479,7 @@
                                   0,
                                   norm_,
                                   rtree_,
-<<<<<<< HEAD
-=======
                                   smallsrtree_,
->>>>>>> 4ec4c936
                                   remaining_);
             return std::get<0>(result);
         };
@@ -613,12 +558,9 @@
     inline double radius() const { return radius_; }
     inline const Point& center() const { return center_; }
     inline operator bool() { return !std::isnan(radius_); }
-<<<<<<< HEAD
     inline operator lnCircle() {
         return lnCircle({center_(0), center_(1)}, radius_);
     }
-=======
->>>>>>> 4ec4c936
 };
 
 enum class BedShapeType {
@@ -638,7 +580,6 @@
 };
 
 BedShapeHint bedShape(const Polyline& bed) {
-<<<<<<< HEAD
     BedShapeHint ret;
 
     auto x = [](const Point& p) { return p(0); };
@@ -650,18 +591,6 @@
 
     auto height = [y](const BoundingBox& box) {
         return y(box.max) - y(box.min);
-=======
-    static const double E = 10/SCALING_FACTOR;
-
-    BedShapeHint ret;
-
-    auto width = [](const BoundingBox& box) {
-        return box.max.x - box.min.x;
-    };
-
-    auto height = [](const BoundingBox& box) {
-        return box.max.y - box.min.y;
->>>>>>> 4ec4c936
     };
 
     auto area = [&width, &height](const BoundingBox& box) {
@@ -677,7 +606,6 @@
         return std::abs(pp.area());
     };
 
-<<<<<<< HEAD
     auto distance_to = [x, y](const Point& p1, const Point& p2) {
         double dx = x(p2) - x(p1);
         double dy = y(p2) - y(p1);
@@ -687,22 +615,12 @@
     auto bb = bed.bounding_box();
 
     auto isCircle = [bb, distance_to](const Polyline& polygon) {
-=======
-
-    auto bb = bed.bounding_box();
-
-    auto isCircle = [bb](const Polyline& polygon) {
->>>>>>> 4ec4c936
         auto center = bb.center();
         std::vector<double> vertex_distances;
         double avg_dist = 0;
         for (auto pt: polygon.points)
         {
-<<<<<<< HEAD
             double distance = distance_to(center, pt);
-=======
-            double distance = center.distance_to(pt);
->>>>>>> 4ec4c936
             vertex_distances.push_back(distance);
             avg_dist += distance;
         }
@@ -826,11 +744,8 @@
     if(bedhint.type == BedShapeType::WHO_KNOWS) bedhint = bedShape(bed);
 
     BoundingBox bbb(bed);
-<<<<<<< HEAD
 
     auto& cfn = stopcondition;
-=======
->>>>>>> 4ec4c936
 
     auto binbb = Box({
                          static_cast<libnest2d::Coord>(bbb.min(0)),
@@ -855,15 +770,9 @@
     case BedShapeType::CIRCLE: {
 
         auto c = bedhint.shape.circ;
-<<<<<<< HEAD
         auto cc = lnCircle(c);
 
         AutoArranger<lnCircle> arrange(cc, min_obj_distance, progressind, cfn);
-=======
-        auto cc = lnCircle({c.center().x, c.center().y} , c.radius());
-
-        AutoArranger<lnCircle> arrange(cc, min_obj_distance, progressind);
->>>>>>> 4ec4c936
         result = arrange(shapes.begin(), shapes.end());
         break;
     }
@@ -884,11 +793,7 @@
     }
     };
 
-<<<<<<< HEAD
     if(result.empty() || stopcondition()) return false;
-=======
-    if(result.empty()) return false;
->>>>>>> 4ec4c936
 
     if(first_bin_only) {
         applyResult(result.front(), 0, shapemap);
