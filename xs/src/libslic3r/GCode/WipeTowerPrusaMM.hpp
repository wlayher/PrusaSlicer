#ifndef WipeTowerPrusaMM_hpp_
#define WipeTowerPrusaMM_hpp_

#include <cmath>
#include <string>
#include <sstream>
#include <utility>
#include <algorithm>

#include "WipeTower.hpp"


namespace Slic3r
{

namespace PrusaMultiMaterial {
	class Writer;
};



class WipeTowerPrusaMM : public WipeTower
{
public:
	enum material_type
	{
		INVALID = -1,
		PLA   = 0,		// E:210C	B:55C
		ABS   = 1,		// E:255C	B:100C
		PET   = 2,		// E:240C	B:90C
		HIPS  = 3,		// E:220C	B:100C
		FLEX  = 4,		// E:245C	B:80C
		SCAFF = 5,		// E:215C	B:55C
		EDGE  = 6,		// E:240C	B:80C
		NGEN  = 7,		// E:230C	B:80C
		PVA   = 8	    // E:210C	B:80C
	};

	// Parse material name into material_type.
	static material_type parse_material(const char *name);

	// x			-- x coordinates of wipe tower in mm ( left bottom corner )
	// y			-- y coordinates of wipe tower in mm ( left bottom corner )
	// width		-- width of wipe tower in mm ( default 60 mm - leave as it is )
	// wipe_area	-- space available for one toolchange in mm
	WipeTowerPrusaMM(float x, float y, float width, float rotation_angle, float cooling_tube_retraction,
<<<<<<< HEAD
                     float cooling_tube_length, float parking_pos_retraction, float bridging, const std::vector<float>& wiping_matrix,
                     unsigned int initial_tool, float first_layer_width) :
=======
                     float cooling_tube_length, float parking_pos_retraction, float extra_loading_move, float bridging,
                     const std::vector<std::vector<float>>& wiping_matrix, unsigned int initial_tool) :
>>>>>>> c1f33803
		m_wipe_tower_pos(x, y),
		m_wipe_tower_width(width),
		m_wipe_tower_rotation_angle(rotation_angle),
		m_y_shift(0.f),
		m_z_pos(0.f),
		m_is_first_layer(false),
        m_cooling_tube_retraction(cooling_tube_retraction),
        m_cooling_tube_length(cooling_tube_length),
        m_parking_pos_retraction(parking_pos_retraction),
        m_extra_loading_move(extra_loading_move),
		m_bridging(bridging),
        m_current_tool(initial_tool),
<<<<<<< HEAD
        m_brim_width(first_layer_width)
 	{
        unsigned int number_of_extruders = (unsigned int)(sqrt(wiping_matrix.size())+WT_EPSILON);
        for (unsigned int i = 0; i<number_of_extruders; ++i)
            wipe_volumes.push_back(std::vector<float>(wiping_matrix.begin()+i*number_of_extruders,wiping_matrix.begin()+(i+1)*number_of_extruders));
	}
=======
        wipe_volumes(wiping_matrix)
        {}
>>>>>>> c1f33803

	virtual ~WipeTowerPrusaMM() {}


	// Set the extruder properties.
	void set_extruder(size_t idx, material_type material, int temp, int first_layer_temp, float loading_speed,
                      float unloading_speed, float delay, int cooling_moves, float cooling_initial_speed,
                      float cooling_final_speed, std::string ramming_parameters, float nozzle_diameter)
	{
        //while (m_filpar.size() < idx+1)   // makes sure the required element is in the vector
        m_filpar.push_back(FilamentParameters());

        m_filpar[idx].material = material;
        m_filpar[idx].temperature = temp;
        m_filpar[idx].first_layer_temperature = first_layer_temp;
        m_filpar[idx].loading_speed = loading_speed;
        m_filpar[idx].unloading_speed = unloading_speed;
        m_filpar[idx].delay = delay;
        m_filpar[idx].cooling_moves = cooling_moves;
        m_filpar[idx].cooling_initial_speed = cooling_initial_speed;
        m_filpar[idx].cooling_final_speed = cooling_final_speed;
        m_filpar[idx].nozzle_diameter = nozzle_diameter; // to be used in future with (non-single) multiextruder MM

        m_perimeter_width = nozzle_diameter * Width_To_Nozzle_Ratio; // all extruders are now assumed to have the same diameter

        std::stringstream stream{ramming_parameters};
        float speed = 0.f;
        stream >> m_filpar[idx].ramming_line_width_multiplicator >> m_filpar[idx].ramming_step_multiplicator;
        m_filpar[idx].ramming_line_width_multiplicator /= 100;
        m_filpar[idx].ramming_step_multiplicator /= 100;
        while (stream >> speed)
            m_filpar[idx].ramming_speed.push_back(speed);
	}


	// Appends into internal structure m_plan containing info about the future wipe tower
	// to be used before building begins. The entries must be added ordered in z.
	void plan_toolchange(float z_par, float layer_height_par, unsigned int old_tool, unsigned int new_tool, bool brim, float wipe_volume = 0.f);

	// Iterates through prepared m_plan, generates ToolChangeResults and appends them to "result"
	void generate(std::vector<std::vector<WipeTower::ToolChangeResult>> &result);



	// Switch to a next layer.
	virtual void set_layer(
		// Print height of this layer.
		float print_z,
		// Layer height, used to calculate extrusion the rate.
		float layer_height,
		// Maximum number of tool changes on this layer or the layers below.
		size_t max_tool_changes,
		// Is this the first layer of the print? In that case print the brim first.
		bool is_first_layer,
		// Is this the last layer of the waste tower?
		bool is_last_layer)
	{
		m_z_pos 				= print_z;
		m_layer_height			= layer_height;
		m_is_first_layer 		= is_first_layer;
		m_print_brim = is_first_layer;
		m_depth_traversed  = 0.f;
		m_current_shape = (! is_first_layer && m_current_shape == SHAPE_NORMAL) ? SHAPE_REVERSED : SHAPE_NORMAL;
		if (is_first_layer) {
            this->m_num_layer_changes 	= 0;
            this->m_num_tool_changes 	= 0;
        }
        else
            ++ m_num_layer_changes;
		
		// Calculate extrusion flow from desired line width, nozzle diameter, filament diameter and layer_height:
		m_extrusion_flow = extrusion_flow(layer_height);

        // Advance m_layer_info iterator, making sure we got it right
		while (!m_plan.empty() && m_layer_info->z < print_z - WT_EPSILON && m_layer_info+1 != m_plan.end())
			++m_layer_info;
	}

	// Return the wipe tower position.
	virtual const xy& 		 position() const { return m_wipe_tower_pos; }
	// Return the wipe tower width.
	virtual float     		 width()    const { return m_wipe_tower_width; }
	// The wipe tower is finished, there should be no more tool changes or wipe tower prints.
	virtual bool 	  		 finished() const { return m_max_color_changes == 0; }

	// Returns gcode to prime the nozzles at the front edge of the print bed.
	virtual ToolChangeResult prime(
		// print_z of the first layer.
		float 						first_layer_height, 
		// Extruder indices, in the order to be primed. The last extruder will later print the wipe tower brim, print brim and the object.
		const std::vector<unsigned int> &tools,
		// If true, the last priming are will be the same as the other priming areas, and the rest of the wipe will be performed inside the wipe tower.
		// If false, the last priming are will be large enough to wipe the last extruder sufficiently.
		bool 						last_wipe_inside_wipe_tower);

	// Returns gcode for a toolchange and a final print head position.
	// On the first layer, extrude a brim around the future wipe tower first.
	virtual ToolChangeResult tool_change(unsigned int new_tool, bool last_in_layer);

	// Fill the unfilled space with a sparse infill.
	// Call this method only if layer_finished() is false.
	virtual ToolChangeResult finish_layer();

	// Is the current layer finished?
	virtual bool 			 layer_finished() const {
		return ( (m_is_first_layer ? m_wipe_tower_depth - m_perimeter_width : m_layer_info->depth) - WT_EPSILON < m_depth_traversed);
	}


private:
	WipeTowerPrusaMM();

	enum wipe_shape // A fill-in direction
	{
		SHAPE_NORMAL = 1,
		SHAPE_REVERSED = -1
	};


    const bool  m_peters_wipe_tower   = false; // sparse wipe tower inspired by Peter's post processor - not finished yet
    const float Filament_Area         = M_PI * 1.75f * 1.75f / 4.f; // filament area in mm^2
    const float Width_To_Nozzle_Ratio = 1.25f; // desired line width (oval) in multiples of nozzle diameter - may not be actually neccessary to adjust
    const float WT_EPSILON            = 1e-3f;


	xy 	   m_wipe_tower_pos; 			// Left front corner of the wipe tower in mm.
	float  m_wipe_tower_width; 			// Width of the wipe tower.
	float  m_wipe_tower_depth 	= 0.f; 	// Depth of the wipe tower
	float  m_wipe_tower_rotation_angle = 0.f; // Wipe tower rotation angle in degrees (with respect to x axis)
	float  m_y_shift			= 0.f;  // y shift passed to writer
	float  m_z_pos 				= 0.f;  // Current Z position.
	float  m_layer_height 		= 0.f; 	// Current layer height.
	size_t m_max_color_changes 	= 0; 	// Maximum number of color changes per layer.
	bool   m_is_first_layer 	= false;// Is this the 1st layer of the print? If so, print the brim around the waste tower.
    int    m_old_temperature    = -1;   // To keep track of what was the last temp that we set (so we don't issue the command when not neccessary)

	// G-code generator parameters.
    float           m_cooling_tube_retraction   = 0.f;
    float           m_cooling_tube_length       = 0.f;
    float           m_parking_pos_retraction    = 0.f;
    float           m_extra_loading_move        = 0.f;
    float           m_bridging                  = 0.f;
    bool            m_adhesion                  = true;

    float m_perimeter_width = 0.4 * Width_To_Nozzle_Ratio; // Width of an extrusion line, also a perimeter spacing for 100% infill.
    float m_brim_width = 0.4 * Width_To_Nozzle_Ratio * Width_To_Nozzle_Ratio; // Width of an extrusion line, also a perimeter spacing for 100% infill.
	float m_extrusion_flow = 0.038; //0.029f;// Extrusion flow is derived from m_perimeter_width, layer height and filament diameter.


    struct FilamentParameters {
        material_type 	    material = PLA;
        int  			    temperature = 0;
        int  			    first_layer_temperature = 0;
        float               loading_speed = 0.f;
        float               unloading_speed = 0.f;
        float               delay = 0.f ;
        int                 cooling_moves = 0;
        float               cooling_initial_speed = 0.f;
        float               cooling_final_speed = 0.f;
        float               ramming_line_width_multiplicator = 0.f;
        float               ramming_step_multiplicator = 0.f;
        std::vector<float>  ramming_speed;
        float               nozzle_diameter;
    };

	// Extruder specific parameters.
    std::vector<FilamentParameters> m_filpar;


	// State of the wipe tower generator.
	unsigned int m_num_layer_changes = 0; // Layer change counter for the output statistics.
	unsigned int m_num_tool_changes  = 0; // Tool change change counter for the output statistics.
	///unsigned int 	m_idx_tool_change_in_layer = 0; // Layer change counter in this layer. Counting up to m_max_color_changes.
	bool m_print_brim = true;
	// A fill-in direction (positive Y, negative Y) alternates with each layer.
	wipe_shape   	m_current_shape = SHAPE_NORMAL;
	unsigned int 	m_current_tool  = 0;
    const std::vector<std::vector<float>> wipe_volumes;

	float           m_depth_traversed = 0.f; // Current y position at the wipe tower.
	bool 			m_left_to_right   = true;
	float			m_extra_spacing   = 1.f;

	// Calculates extrusion flow needed to produce required line width for given layer height
	float extrusion_flow(float layer_height = -1.f) const	// negative layer_height - return current m_extrusion_flow
	{
		if ( layer_height < 0 )
			return m_extrusion_flow;
		return layer_height * ( m_perimeter_width - layer_height * (1-M_PI/4.f)) / Filament_Area;
	}

	// Calculates length of extrusion line to extrude given volume
	float volume_to_length(float volume, float line_width, float layer_height) const {
		return std::max(0., volume / (layer_height * (line_width - layer_height * (1. - M_PI / 4.))));
	}

	// Calculates depth for all layers and propagates them downwards
	void plan_tower();

	// Goes through m_plan and recalculates depths and width of the WT to make it exactly square - experimental
	void make_wipe_tower_square();

    // Goes through m_plan, calculates border and finish_layer extrusions and subtracts them from last wipe
    void save_on_last_wipe();


	struct box_coordinates
	{
		box_coordinates(float left, float bottom, float width, float height) :
			ld(left        , bottom         ),
			lu(left        , bottom + height),
			rd(left + width, bottom         ),
			ru(left + width, bottom + height) {}
		box_coordinates(const xy &pos, float width, float height) : box_coordinates(pos.x, pos.y, width, height) {}
		void translate(const xy &shift) {
			ld += shift; lu += shift;
			rd += shift; ru += shift;
		}
		void translate(const float dx, const float dy) { translate(xy(dx, dy)); }
		void expand(const float offset) {
			ld += xy(- offset, - offset);
			lu += xy(- offset,   offset);
			rd += xy(  offset, - offset);
			ru += xy(  offset,   offset);
		}
		void expand(const float offset_x, const float offset_y) {
			ld += xy(- offset_x, - offset_y);
			lu += xy(- offset_x,   offset_y);
			rd += xy(  offset_x, - offset_y);
			ru += xy(  offset_x,   offset_y);
		}
		xy ld;  // left down
		xy lu;	// left upper 
		xy rd;	// right lower
		xy ru;  // right upper
	};


	// to store information about tool changes for a given layer
	struct WipeTowerInfo{
		struct ToolChange {
			unsigned int old_tool;
			unsigned int new_tool;
			float required_depth;
            float ramming_depth;
            float first_wipe_line;
            float wipe_volume;
			ToolChange(unsigned int old, unsigned int newtool, float depth=0.f, float ramming_depth=0.f, float fwl=0.f, float wv=0.f)
            : old_tool{old}, new_tool{newtool}, required_depth{depth}, ramming_depth{ramming_depth}, first_wipe_line{fwl}, wipe_volume{wv} {}
		};
		float z;		// z position of the layer
		float height;	// layer height
		float depth;	// depth of the layer based on all layers above
		float extra_spacing;
		float toolchanges_depth() const { float sum = 0.f; for (const auto &a : tool_changes) sum += a.required_depth; return sum; }

		std::vector<ToolChange> tool_changes;

		WipeTowerInfo(float z_par, float layer_height_par)
			: z{z_par}, height{layer_height_par}, depth{0}, extra_spacing{1.f} {}
	};

	std::vector<WipeTowerInfo> m_plan; 	// Stores information about all layers and toolchanges for the future wipe tower (filled by plan_toolchange(...))
	std::vector<WipeTowerInfo>::iterator m_layer_info = m_plan.end();


	// Returns gcode for wipe tower brim
	// sideOnly			-- set to false -- experimental, draw brim on sides of wipe tower
	// offset			-- set to 0		-- experimental, offset to replace brim in front / rear of wipe tower
	ToolChangeResult toolchange_Brim(bool sideOnly = false, float y_offset = 0.f);

	void toolchange_Unload(
		PrusaMultiMaterial::Writer &writer,
		const box_coordinates  &cleaning_box, 
		const material_type	 	current_material,
		const int 				new_temperature);

	void toolchange_Change(
		PrusaMultiMaterial::Writer &writer,
		const unsigned int		new_tool,
		material_type 			new_material);
	
	void toolchange_Load(
		PrusaMultiMaterial::Writer &writer,
		const box_coordinates  &cleaning_box);
	
	void toolchange_Wipe(
		PrusaMultiMaterial::Writer &writer,
		const box_coordinates  &cleaning_box,
		float wipe_volume);
};




}; // namespace Slic3r

#endif /* WipeTowerPrusaMM_hpp_ */<|MERGE_RESOLUTION|>--- conflicted
+++ resolved
@@ -44,13 +44,8 @@
 	// width		-- width of wipe tower in mm ( default 60 mm - leave as it is )
 	// wipe_area	-- space available for one toolchange in mm
 	WipeTowerPrusaMM(float x, float y, float width, float rotation_angle, float cooling_tube_retraction,
-<<<<<<< HEAD
-                     float cooling_tube_length, float parking_pos_retraction, float bridging, const std::vector<float>& wiping_matrix,
-                     unsigned int initial_tool, float first_layer_width) :
-=======
                      float cooling_tube_length, float parking_pos_retraction, float extra_loading_move, float bridging,
                      const std::vector<std::vector<float>>& wiping_matrix, unsigned int initial_tool) :
->>>>>>> c1f33803
 		m_wipe_tower_pos(x, y),
 		m_wipe_tower_width(width),
 		m_wipe_tower_rotation_angle(rotation_angle),
@@ -63,17 +58,8 @@
         m_extra_loading_move(extra_loading_move),
 		m_bridging(bridging),
         m_current_tool(initial_tool),
-<<<<<<< HEAD
-        m_brim_width(first_layer_width)
- 	{
-        unsigned int number_of_extruders = (unsigned int)(sqrt(wiping_matrix.size())+WT_EPSILON);
-        for (unsigned int i = 0; i<number_of_extruders; ++i)
-            wipe_volumes.push_back(std::vector<float>(wiping_matrix.begin()+i*number_of_extruders,wiping_matrix.begin()+(i+1)*number_of_extruders));
-	}
-=======
         wipe_volumes(wiping_matrix)
         {}
->>>>>>> c1f33803
 
 	virtual ~WipeTowerPrusaMM() {}
 
