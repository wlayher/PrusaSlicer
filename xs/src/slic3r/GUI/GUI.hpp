#ifndef slic3r_GUI_hpp_
#define slic3r_GUI_hpp_

#include <string>
#include <vector>
#include "Config.hpp"

class wxApp;
class wxWindow;
class wxFrame;
class wxWindow;
class wxMenuBar;
class wxNotebook;
class wxComboCtrl;
class wxString;
class wxArrayString;
class wxArrayLong;
class wxColour;
class wxBoxSizer;
class wxFlexGridSizer;
<<<<<<< HEAD
class wxButton;
=======
class wxFileDialog;
>>>>>>> b0840065

namespace Slic3r { 

class PresetBundle;
class PresetCollection;
class AppConfig;
class DynamicPrintConfig;
class TabIface;

// !!! If you needed to translate some wxString,
// !!! please use _(L(string))
// !!! _() - is a standard wxWidgets macro to translate
// !!! L() is used only for marking localizable string 
// !!! It will be used in "xgettext" to create a Locating Message Catalog.
#define L(s) s

//! macro used to localization, return wxScopedCharBuffer
//! With wxConvUTF8 explicitly specify that the source string is already in UTF-8 encoding
#define _CHB(s) wxGetTranslation(wxString(s, wxConvUTF8)).utf8_str()

// Minimal buffer length for translated string (char buf[MIN_BUF_LENGTH_FOR_L])
#define MIN_BUF_LENGTH_FOR_L	512

namespace GUI {

class Tab;
class ConfigOptionsGroup;
// Map from an file_type name to full file wildcard name.
typedef std::map<std::string, std::string> t_file_wild_card;
inline t_file_wild_card& get_file_wild_card() {
	static t_file_wild_card FILE_WILDCARDS;
	if (FILE_WILDCARDS.empty()){
		FILE_WILDCARDS["known"] = "Known files (*.stl, *.obj, *.amf, *.xml, *.prusa)|*.stl;*.STL;*.obj;*.OBJ;*.amf;*.AMF;*.xml;*.XML;*.prusa;*.PRUSA";
		FILE_WILDCARDS["stl"] = "STL files (*.stl)|*.stl;*.STL";
		FILE_WILDCARDS["obj"] = "OBJ files (*.obj)|*.obj;*.OBJ";
        FILE_WILDCARDS["amf"] = "AMF files (*.amf)|*.zip.amf;*.amf;*.AMF;*.xml;*.XML";
        FILE_WILDCARDS["3mf"] = "3MF files (*.3mf)|*.3mf;*.3MF;";
        FILE_WILDCARDS["prusa"] = "Prusa Control files (*.prusa)|*.prusa;*.PRUSA";
		FILE_WILDCARDS["ini"] = "INI files *.ini|*.ini;*.INI";
		FILE_WILDCARDS["gcode"] = "G-code files (*.gcode, *.gco, *.g, *.ngc)|*.gcode;*.GCODE;*.gco;*.GCO;*.g;*.G;*.ngc;*.NGC";
		FILE_WILDCARDS["svg"] = "SVG files *.svg|*.svg;*.SVG";
	}
	return FILE_WILDCARDS;
}

void disable_screensaver();
void enable_screensaver();
std::vector<std::string> scan_serial_ports();
bool debugged();
void break_to_debugger();

// Passing the wxWidgets GUI classes instantiated by the Perl part to C++.
void set_wxapp(wxApp *app);
void set_main_frame(wxFrame *main_frame);
void set_tab_panel(wxNotebook *tab_panel);
void set_app_config(AppConfig *app_config);
void set_preset_bundle(PresetBundle *preset_bundle);

AppConfig*	get_app_config();
wxApp*		get_app();
wxColour*	get_modified_label_clr();

void add_debug_menu(wxMenuBar *menu, int event_language_change);

// Create "Preferences" dialog after selecting menu "Preferences" in Perl part
void open_preferences_dialog(int event_preferences);

// Create a new preset tab (print, filament and printer),
void create_preset_tabs(bool no_controller, int event_value_change, int event_presets_changed);
TabIface* get_preset_tab_iface(char *name);

// add it at the end of the tab panel.
void add_created_tab(Tab* panel);
// Change option value in config
void change_opt_value(DynamicPrintConfig& config, t_config_option_key opt_key, boost::any value, int opt_index = 0);

void show_error(wxWindow* parent, wxString message);
void show_info(wxWindow* parent, wxString message, wxString title);
void warning_catcher(wxWindow* parent, wxString message);

// load language saved at application config 
bool load_language();
// save language at application config 
void save_language();
// get list of installed languages 
void get_installed_languages(wxArrayString & names, wxArrayLong & identifiers);
// select language from the list of installed languages
bool select_language(wxArrayString & names, wxArrayLong & identifiers);

std::vector<Tab *>& get_tabs_list();
bool checked_tab(Tab* tab);
void delete_tab_from_list(Tab* tab);

// Creates a wxCheckListBoxComboPopup inside the given wxComboCtrl, filled with the given text and items.
// Items are all initialized to the given value.
// Items must be separated by '|', for example "Item1|Item2|Item3", and so on.
void create_combochecklist(wxComboCtrl* comboCtrl, std::string text, std::string items, bool initial_value);

// Returns the current state of the items listed in the wxCheckListBoxComboPopup contained in the given wxComboCtrl,
// encoded inside an int.
int combochecklist_get_flags(wxComboCtrl* comboCtrl);

// Return translated std::string as a wxString
wxString	L_str(const std::string &str);
// Return wxString from std::string in UTF8
wxString	from_u8(const std::string &str);


void add_frequently_changed_parameters(wxWindow* parent, wxBoxSizer* sizer, wxFlexGridSizer* preset_sizer);

ConfigOptionsGroup* get_optgroup();
wxButton*			get_wiping_dialog_button();

void add_export_option(wxFileDialog* dlg, const std::string& format);
int get_export_option(wxFileDialog* dlg);
}
}

#endif<|MERGE_RESOLUTION|>--- conflicted
+++ resolved
@@ -18,11 +18,8 @@
 class wxColour;
 class wxBoxSizer;
 class wxFlexGridSizer;
-<<<<<<< HEAD
 class wxButton;
-=======
 class wxFileDialog;
->>>>>>> b0840065
 
 namespace Slic3r { 
 
