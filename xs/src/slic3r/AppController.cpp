--- conflicted
+++ resolved
@@ -1,9 +1,10 @@
 #include "AppController.hpp"
 
 #include <future>
-#include <thread>
 #include <sstream>
 #include <cstdarg>
+#include <thread>
+#include <unordered_map>
 
 //#include <slic3r/GUI/GUI.hpp>
 #include <slic3r/GUI/PresetBundle.hpp>
@@ -14,6 +15,28 @@
 #include <Utils.hpp>
 
 namespace Slic3r {
+
+class AppControllerBoilerplate::PriMap {
+public:
+    using M = std::unordered_map<std::thread::id, ProgresIndicatorPtr>;
+    std::mutex m;
+    M store;
+    std::thread::id ui_thread;
+
+    inline explicit PriMap(std::thread::id uit): ui_thread(uit) {}
+};
+
+AppControllerBoilerplate::AppControllerBoilerplate()
+    :progressind_(new PriMap(std::this_thread::get_id())) {}
+
+AppControllerBoilerplate::~AppControllerBoilerplate() {
+    progressind_.reset();
+}
+
+bool AppControllerBoilerplate::is_main_thread() const
+{
+    return progressind_->ui_thread == std::this_thread::get_id();
+}
 
 namespace GUI {
 PresetBundle* get_preset_bundle();
@@ -28,124 +51,41 @@
 static const PrintStep STEP_BRIM                        = psBrim;
 static const PrintStep STEP_WIPE_TOWER                  = psWipeTower;
 
-<<<<<<< HEAD
-AppControllerBoilerplate::PathList
-AppControllerBoilerplate::query_destination_paths(
-        const std::string &title,
-        const std::string &extensions) const
-{
-
-    wxFileDialog dlg(wxTheApp->GetTopWindow(), wxString(title) );
-    dlg.SetWildcard(extensions);
-
-    dlg.ShowModal();
-
-    wxArrayString paths;
-    dlg.GetFilenames(paths);
-
-    PathList ret(paths.size(), "");
-    for(auto& p : paths) ret.push_back(p.ToStdString());
+void AppControllerBoilerplate::progress_indicator(
+        AppControllerBoilerplate::ProgresIndicatorPtr progrind) {
+    progressind_->m.lock();
+    progressind_->store[std::this_thread::get_id()] = progrind;
+    progressind_->m.unlock();
+}
+
+void AppControllerBoilerplate::progress_indicator(unsigned statenum,
+                                                  const std::string &title,
+                                                  const std::string &firstmsg)
+{
+    progressind_->m.lock();
+    progressind_->store[std::this_thread::get_id()] =
+            create_progress_indicator(statenum, title, firstmsg);;
+    progressind_->m.unlock();
+}
+
+AppControllerBoilerplate::ProgresIndicatorPtr
+AppControllerBoilerplate::progress_indicator() {
+
+    PriMap::M::iterator pret;
+    ProgresIndicatorPtr ret;
+
+    progressind_->m.lock();
+    if( (pret = progressind_->store.find(std::this_thread::get_id()))
+            == progressind_->store.end())
+    {
+        progressind_->store[std::this_thread::get_id()] = ret =
+                global_progressind_;
+    } else ret = pret->second;
+    progressind_->m.unlock();
 
     return ret;
 }
 
-AppControllerBoilerplate::Path
-AppControllerBoilerplate::query_destination_path(
-        const std::string &title,
-        const std::string &extensions,
-        const std::string& hint) const
-{
-    wxFileDialog dlg(wxTheApp->GetTopWindow(), title );
-    dlg.SetWildcard(extensions);
-
-    dlg.SetFilename(hint);
-
-    Path ret;
-
-    if(dlg.ShowModal() == wxID_OK) {
-        ret = Path(dlg.GetPath());
-
-        std::cout << "Filename: " << ret << std::endl;
-    }
-
-    return ret;
-}
-
-void AppControllerBoilerplate::report_issue(IssueType issuetype,
-                                 const std::string &description,
-                                 const std::string &brief)
-{
-    auto icon = wxICON_INFORMATION;
-    switch(issuetype) {
-    case IssueType::INFO:   break;
-    case IssueType::WARN:   icon = wxICON_WARNING; break;
-    case IssueType::ERR:
-    case IssueType::FATAL:  icon = wxICON_ERROR;
-    }
-
-    wxString str = _("Proba szoveg");
-    wxMessageBox(str + _(description), _(brief), icon);
-}
-
-AppControllerBoilerplate::ProgresIndicatorPtr
-AppControllerBoilerplate::createProgressIndicator(unsigned statenum,
-                                       const std::string& title,
-                                       const std::string& firstmsg) const
-{
-    class GuiProgressIndicator: public IProgressIndicator {
-        wxProgressDialog gauge_;
-        using Base = IProgressIndicator;
-        wxString message_;
-    public:
-
-        inline GuiProgressIndicator(int range, const std::string& title,
-                                    const std::string& firstmsg):
-            gauge_(_(title), _(firstmsg), range, wxTheApp->GetTopWindow())
-        {
-            gauge_.Show(false);
-            Base::max(static_cast<float>(range));
-            Base::states(static_cast<unsigned>(range));
-        }
-
-        virtual void state(float val) override {
-            if( val <= max() && val >= 1.0) {
-                Base::state(val);
-                gauge_.Update(static_cast<int>(val), message_);
-            }
-        }
-
-        virtual void state(unsigned st) override {
-            if( st <= max() ) {
-                if(!gauge_.IsShown()) gauge_.ShowModal();
-                Base::state(st);
-                gauge_.Update(static_cast<int>(st), message_);
-            }
-        }
-
-        virtual void message(const std::string & msg) override {
-            message_ = _(msg);
-        }
-
-        virtual void message_fmt(const std::string& fmt, ...) {
-            va_list arglist;
-            va_start(arglist, fmt);
-            message_ = wxString::Format(_(fmt), arglist);
-            va_end(arglist);
-        }
-
-        virtual void title(const std::string & title) override {
-            gauge_.SetTitle(_(title));
-        }
-    };
-
-    auto pri =
-            std::make_shared<GuiProgressIndicator>(statenum, title, firstmsg);
-
-    return pri;
-}
-
-=======
->>>>>>> 6737506b
 void PrintController::make_skirt()
 {
     assert(print_ != nullptr);
@@ -244,7 +184,7 @@
 
     slice(pobj);
 
-    auto&& prgind = progressIndicator();
+    auto&& prgind = progress_indicator();
 
     if (!pobj->state.is_done(STEP_PERIMETERS)) {
         pobj->_make_perimeters();
@@ -293,33 +233,33 @@
 {
     Slic3r::trace(3, "Starting the slicing process.");
 
-    progressIndicator()->update(20u, "Generating perimeters");
+    progress_indicator()->update(20u, "Generating perimeters");
     for(auto obj : print_->objects) make_perimeters(obj);
 
-    progressIndicator()->update(60u, "Infilling layers");
+    progress_indicator()->update(60u, "Infilling layers");
     for(auto obj : print_->objects) infill(obj);
 
-    progressIndicator()->update(70u, "Generating support material");
+    progress_indicator()->update(70u, "Generating support material");
     for(auto obj : print_->objects) gen_support_material(obj);
 
-    progressIndicator()->message_fmt("Weight: %.1fg, Cost: %.1f",
+    progress_indicator()->message_fmt("Weight: %.1fg, Cost: %.1f",
                                     print_->total_weight,
                                     print_->total_cost);
 
-    progressIndicator()->state(85u);
-
-
-    progressIndicator()->update(88u, "Generating skirt");
+    progress_indicator()->state(85u);
+
+
+    progress_indicator()->update(88u, "Generating skirt");
     make_skirt();
 
 
-    progressIndicator()->update(90u, "Generating brim");
+    progress_indicator()->update(90u, "Generating brim");
     make_brim();
 
-    progressIndicator()->update(95u, "Generating wipe tower");
+    progress_indicator()->update(95u, "Generating wipe tower");
     make_wipe_tower();
 
-    progressIndicator()->update(100u, "Done");
+    progress_indicator()->update(100u, "Done");
 
     // time to make some statistics..
 
@@ -329,16 +269,6 @@
 void PrintController::slice_to_png()
 {
     assert(model_ != nullptr);
-
-//    auto pri = globalProgressIndicator();
-
-//    pri->title("Operation");
-//    pri->message("...");
-
-//    for(unsigned i = 1; i <= 100; i++ ) {
-//        pri->state(i);
-//        wxMilliSleep(100);
-//    }
 
     auto zipfilepath = query_destination_path(  "Path to zip file...",
                                                 "*.zip");
@@ -353,7 +283,6 @@
 
     conf.validate();
 
-<<<<<<< HEAD
     try {
         print_->apply_config(conf);
         print_->validate();
@@ -361,101 +290,17 @@
         report_issue(IssueType::ERR, e.what(), "Error");
     }
 
-    auto bak = progressIndicator();
-    progressIndicator(100, "Slicing to zipped png files...");
-    std::async(std::launch::async, [this, bak, zipfilepath](){
+    std::async(std::launch::async, [this, zipfilepath]() {
+        progress_indicator(100, "Slicing to zipped png files...");
+        progress_indicator()->procedure_count(3);
         slice();
 
         auto pbak = print_->progressindicator;
-        print_->progressindicator = progressIndicator();
+        print_->progressindicator = progress_indicator();
         print_->print_to_png(zipfilepath);
         print_->progressindicator = pbak;
 
-        progressIndicator(bak);
     });
-
-}
-
-void AppController::set_global_progress_indicator_id(
-        unsigned gid,
-        unsigned sid)
-{
-
-    class Wrapper: public IProgressIndicator {
-        wxGauge *gauge_;
-        wxStatusBar *stbar_;
-        using Base = IProgressIndicator;
-        std::string message_;
-
-        void showProgress(bool show = true) {
-            gauge_->Show(show);
-            gauge_->Pulse();
-        }
-    public:
-
-        inline Wrapper(wxGauge *gauge, wxStatusBar *stbar):
-            gauge_(gauge), stbar_(stbar)
-        {
-            Base::max(static_cast<float>(gauge->GetRange()));
-            Base::states(static_cast<unsigned>(gauge->GetRange()));
-        }
-
-        virtual void state(float val) override {
-            if( val <= max() && val >= 1.0) {
-                Base::state(val);
-                stbar_->SetStatusText(message_);
-                gauge_->SetValue(static_cast<int>(val));
-            }
-        }
-
-        virtual void state(unsigned st) override {
-            if( st <= max() ) {
-                Base::state(st);
-
-                if(!gauge_->IsShown()) showProgress(true);
-
-                stbar_->SetStatusText(message_);
-                if(st == gauge_->GetRange()) {
-                    gauge_->SetValue(0);
-                    showProgress(false);
-                } else {
-                    gauge_->SetValue(static_cast<int>(st));
-                }
-            }
-        }
-
-        virtual void message(const std::string & msg) override {
-            message_ = msg;
-        }
-
-        virtual void message_fmt(const std::string& fmt, ...) {
-            va_list arglist;
-            va_start(arglist, fmt);
-            message_ = wxString::Format(_(fmt), arglist);
-            va_end(arglist);
-        }
-
-        virtual void title(const std::string & /*title*/) override {}
-
-    };
-
-    wxGauge* gauge = dynamic_cast<wxGauge*>(wxWindow::FindWindowById(gid));
-    wxStatusBar* sb = dynamic_cast<wxStatusBar*>(wxWindow::FindWindowById(sid));
-
-    if(gauge && sb) {
-        auto&& progind = std::make_shared<Wrapper>(gauge, sb);
-        progressIndicator(progind);
-        if(printctl) printctl->progressIndicator(progind);
-    }
-=======
-//    auto bak = progressIndicator();
-    progressIndicator(100, "Slicing to zipped png files...");
-//    std::async(std::launch::async, [this, bak](){
-        slice();
-//        progressIndicator(bak);
-//    });
-
->>>>>>> 6737506b
 }
 
 void IProgressIndicator::message_fmt(
