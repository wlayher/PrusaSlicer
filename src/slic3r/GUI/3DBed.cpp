--- conflicted
+++ resolved
@@ -510,13 +510,10 @@
             shader->start_using();
 #if !ENABLE_SEQUENTIAL_LIMITS
             shader->set_uniform("uniform_color", m_model_color);
-<<<<<<< HEAD
 #endif // !ENABLE_SEQUENTIAL_LIMITS
-=======
             shader->set_uniform("emission_factor", 0.0);
->>>>>>> 02a0955a
             ::glPushMatrix();
-            ::glTranslated(m_model_offset(0), m_model_offset(1), m_model_offset(2));
+            ::glTranslated(m_model_offset.x(), m_model_offset.y(), m_model_offset.z());
             model->render();
             ::glPopMatrix();
             shader->stop_using();
