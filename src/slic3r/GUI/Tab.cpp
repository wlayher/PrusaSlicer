--- conflicted
+++ resolved
@@ -2232,7 +2232,6 @@
                 }
                 static_cast<TabPrinter*>(this)->m_printer_technology = printer_technology;
             }
-<<<<<<< HEAD
 			on_presets_changed();
 			if (printer_technology == ptFFF) {
 				static_cast<TabPrinter*>(this)->m_initial_extruders_count = static_cast<TabPrinter*>(this)->m_extruders_count;
@@ -2240,19 +2239,6 @@
 				static_cast<TabPrinter*>(this)->m_sys_extruders_count = parent_preset == nullptr ? 0 :
 					static_cast<const ConfigOptionFloats*>(parent_preset->config.option("nozzle_diameter"))->values.size();
 			}
-=======
-        }
-
-		on_presets_changed();
-
-		if (name() == "print")
-			update_frequently_changed_parameters();
-		if (m_name == "printer") {
-			static_cast<TabPrinter*>(this)->m_initial_extruders_count = static_cast<TabPrinter*>(this)->m_extruders_count;
-			const Preset* parent_preset = m_presets->get_selected_preset_parent();
-			static_cast<TabPrinter*>(this)->m_sys_extruders_count = parent_preset == nullptr ? 0 :
-				static_cast<const ConfigOptionFloats*>(parent_preset->config.option("nozzle_diameter"))->values.size();
->>>>>>> afa90750
 		}
 		else {
 			on_presets_changed();
