#include "GUI_ObjectList.hpp"
#include "GUI_ObjectManipulation.hpp"
#include "GUI_App.hpp"
#include "I18N.hpp"

#include "OptionsGroup.hpp"
#include "PresetBundle.hpp"
#include "Tab.hpp"
#include "wxExtensions.hpp"
#include "libslic3r/Model.hpp"
#include "LambdaObjectDialog.hpp"
#include "GLCanvas3D.hpp"
#include "Selection.hpp"

#include <boost/algorithm/string.hpp>
#include "slic3r/Utils/FixModelByWin10.hpp"

namespace Slic3r
{
namespace GUI
{

wxDEFINE_EVENT(EVT_OBJ_LIST_OBJECT_SELECT, SimpleEvent);

// pt_FFF
FreqSettingsBundle FREQ_SETTINGS_BUNDLE_FFF =
{
    { L("Layers and Perimeters"), { "layer_height" , "perimeters", "top_solid_layers", "bottom_solid_layers" } },
    { L("Infill")               , { "fill_density", "fill_pattern" } },
    { L("Support material")     , { "support_material", "support_material_auto", "support_material_threshold", 
                                    "support_material_pattern", "support_material_buildplate_only",
                                    "support_material_spacing" } },
    { L("Extruders")            , { "wipe_into_infill", "wipe_into_objects" } }
};

// pt_SLA
FreqSettingsBundle FREQ_SETTINGS_BUNDLE_SLA =
{
    { L("Pad and Support")      , { "supports_enable", "pad_enable" } }
};

static PrinterTechnology printer_technology()
{
    return wxGetApp().preset_bundle->printers.get_selected_preset().printer_technology();
}

// Config from current edited printer preset
static DynamicPrintConfig& printer_config()
{
    return wxGetApp().preset_bundle->printers.get_edited_preset().config;
}

static int extruders_count()
{
    return wxGetApp().extruders_cnt();
}

ObjectList::ObjectList(wxWindow* parent) :
    wxDataViewCtrl(parent, wxID_ANY, wxDefaultPosition, wxDefaultSize, wxDV_MULTIPLE),
    m_parent(parent)
{
    // Fill CATEGORY_ICON
    {
        // Note: `this` isn't passed to create_scaled_bitmap() here because of bugs in the widget,
        // see note in PresetBundle::load_compatible_bitmaps()

        // ptFFF
        CATEGORY_ICON[L("Layers and Perimeters")]    = create_scaled_bitmap(nullptr, "layers");
        CATEGORY_ICON[L("Infill")]                   = create_scaled_bitmap(nullptr, "infill");
        CATEGORY_ICON[L("Support material")]         = create_scaled_bitmap(nullptr, "support");
        CATEGORY_ICON[L("Speed")]                    = create_scaled_bitmap(nullptr, "time");
        CATEGORY_ICON[L("Extruders")]                = create_scaled_bitmap(nullptr, "funnel");
        CATEGORY_ICON[L("Extrusion Width")]          = create_scaled_bitmap(nullptr, "funnel");
//         CATEGORY_ICON[L("Skirt and brim")]          = create_scaled_bitmap(nullptr, "skirt+brim"); 
//         CATEGORY_ICON[L("Speed > Acceleration")]    = create_scaled_bitmap(nullptr, "time");
        CATEGORY_ICON[L("Advanced")]                 = create_scaled_bitmap(nullptr, "wrench");
        // ptSLA
        CATEGORY_ICON[L("Supports")]                 = create_scaled_bitmap(nullptr, "support"/*"sla_supports"*/);
        CATEGORY_ICON[L("Pad")]                      = create_scaled_bitmap(nullptr, "pad");
    }

    // create control
    create_objects_ctrl();

    init_icons();

    // describe control behavior 
    Bind(wxEVT_DATAVIEW_SELECTION_CHANGED, [this](wxDataViewEvent& event) {
#ifndef __APPLE__
        // On Windows and Linux, forces a kill focus emulation on the object manipulator fields because this event handler is called
        // before the kill focus event handler on the object manipulator when changing selection in the list, invalidating the object
        // manipulator cache with the following call to selection_changed()
        wxGetApp().obj_manipul()->emulate_kill_focus();
#else
        // To avoid selection update from SetSelection() and UnselectAll() under osx
        if (m_prevent_list_events)
            return;
#endif // __APPLE__

        /* For multiple selection with pressed SHIFT, 
         * event.GetItem() returns value of a first item in selection list 
         * instead of real last clicked item.
         * So, let check last selected item in such strange way
         */
        if (wxGetKeyState(WXK_SHIFT))
        {
            wxDataViewItemArray sels;
            GetSelections(sels);
            if (sels.front() == m_last_selected_item)
                m_last_selected_item = sels.back();
            else
                m_last_selected_item = event.GetItem();
        }
        else
            m_last_selected_item = event.GetItem();

        selection_changed();
#ifndef __WXMSW__
        set_tooltip_for_item(get_mouse_position_in_control());
#endif //__WXMSW__        
    });

    Bind(wxEVT_CHAR, [this](wxKeyEvent& event) { key_event(event); }); // doesn't work on OSX

#ifdef __WXMSW__
    GetMainWindow()->Bind(wxEVT_MOTION, [this](wxMouseEvent& event) {
        set_tooltip_for_item(/*event.GetPosition()*/get_mouse_position_in_control());
        event.Skip();
    });
#endif //__WXMSW__

    Bind(wxEVT_DATAVIEW_ITEM_CONTEXT_MENU,  &ObjectList::OnContextMenu,     this);

    Bind(wxEVT_DATAVIEW_ITEM_BEGIN_DRAG,    &ObjectList::OnBeginDrag,       this);
    Bind(wxEVT_DATAVIEW_ITEM_DROP_POSSIBLE, &ObjectList::OnDropPossible,    this);
    Bind(wxEVT_DATAVIEW_ITEM_DROP,          &ObjectList::OnDrop,            this);

    Bind(wxEVT_DATAVIEW_ITEM_EDITING_DONE,  &ObjectList::OnEditingDone,     this);

    Bind(wxEVT_DATAVIEW_ITEM_VALUE_CHANGED, &ObjectList::ItemValueChanged,  this);

    Bind(wxCUSTOMEVT_LAST_VOLUME_IS_DELETED, [this](wxCommandEvent& e)   { last_volume_is_deleted(e.GetInt()); });

#ifdef __WXOSX__
    Bind(wxEVT_KEY_DOWN, &ObjectList::OnChar, this);
#endif //__WXOSX__

    Bind(wxEVT_SIZE, ([this](wxSizeEvent &e) { this->EnsureVisible(this->GetCurrentItem()); e.Skip(); }));
}

ObjectList::~ObjectList()
{
}

void ObjectList::create_objects_ctrl()
{
    /* Temporary workaround for the correct behavior of the Scrolled sidebar panel:
     * 1. set a height of the list to some big value 
     * 2. change it to the normal min value (15 * wxGetApp().em_unit()) after first whole Mainframe updating/layouting
     */
    SetMinSize(wxSize(-1, 3000));

    m_sizer = new wxBoxSizer(wxVERTICAL);
    m_sizer->Add(this, 1, wxGROW);

    m_objects_model = new ObjectDataViewModel;
    AssociateModel(m_objects_model);
    m_objects_model->SetAssociatedControl(this);
#if wxUSE_DRAG_AND_DROP && wxUSE_UNICODE
    EnableDragSource(wxDF_UNICODETEXT);
    EnableDropTarget(wxDF_UNICODETEXT);
#endif // wxUSE_DRAG_AND_DROP && wxUSE_UNICODE

    // column 0(Icon+Text) of the view control: 
    // And Icon can be consisting of several bitmaps
    AppendColumn(new wxDataViewColumn(_(L("Name")), new BitmapTextRenderer(),
        0, 20*wxGetApp().em_unit()/*200*/, wxALIGN_LEFT, wxDATAVIEW_COL_RESIZABLE));

    // column 1 of the view control:
    AppendColumn(create_objects_list_extruder_column(4));

    // column 2 of the view control:
    AppendBitmapColumn(" ", 2, wxDATAVIEW_CELL_INERT, int(2.5 * wxGetApp().em_unit())/*25*/,
        wxALIGN_CENTER_HORIZONTAL, wxDATAVIEW_COL_RESIZABLE);
}

void ObjectList::create_popup_menus()
{
    // create popup menus for object and part
    create_object_popupmenu(&m_menu_object);
    create_part_popupmenu(&m_menu_part);
    create_sla_object_popupmenu(&m_menu_sla_object);
    create_instance_popupmenu(&m_menu_instance);
}

void ObjectList::get_selected_item_indexes(int& obj_idx, int& vol_idx, const wxDataViewItem& input_item/* = wxDataViewItem(0)*/)
{
    const wxDataViewItem item = input_item == wxDataViewItem(0) ? GetSelection() : input_item;

    if (!item)
    {
        obj_idx = vol_idx = -1;
        return;
    }

    const ItemType type = m_objects_model->GetItemType(item);

    obj_idx =   type & itObject ? m_objects_model->GetIdByItem(item) :
                type & itVolume ? m_objects_model->GetIdByItem(m_objects_model->GetTopParent(item)) : -1;

    vol_idx =   type & itVolume ? m_objects_model->GetVolumeIdByItem(item) : -1;
}

int ObjectList::get_mesh_errors_count(const int obj_idx, const int vol_idx /*= -1*/) const
{
    if (obj_idx < 0)
        return 0;

    return (*m_objects)[obj_idx]->get_mesh_errors_count(vol_idx);
}

wxString ObjectList::get_mesh_errors_list(const int obj_idx, const int vol_idx /*= -1*/) const
{    
    const int errors = get_mesh_errors_count(obj_idx, vol_idx);

    if (errors == 0)
        return ""; // hide tooltip

    // Create tooltip string, if there are errors 
    wxString tooltip = wxString::Format(_(L("Auto-repaired (%d errors):\n")), errors);

    const stl_stats& stats = vol_idx == -1 ?
                            (*m_objects)[obj_idx]->get_object_stl_stats() :
                            (*m_objects)[obj_idx]->volumes[vol_idx]->mesh.stl.stats;

    std::map<std::string, int> error_msg = {
        { L("degenerate facets"),   stats.degenerate_facets },
        { L("edges fixed"),         stats.edges_fixed       },
        { L("facets removed"),      stats.facets_removed    },
        { L("facets added"),        stats.facets_added      },
        { L("facets reversed"),     stats.facets_reversed   },
        { L("backwards edges"),     stats.backwards_edges   }
    };

    for (const auto& error : error_msg)
        if (error.second > 0)
            tooltip += wxString::Format(_("\t%d %s\n"), error.second, error.first);

    if (is_windows10())
        tooltip += _(L("Right button click the icon to fix STL through Netfabb"));

    return tooltip;
}

wxString ObjectList::get_mesh_errors_list()
{
    if (!GetSelection())
        return "";

    int obj_idx, vol_idx;
    get_selected_item_indexes(obj_idx, vol_idx);

    return get_mesh_errors_list(obj_idx, vol_idx);
}

void ObjectList::set_tooltip_for_item(const wxPoint& pt)
{
    wxDataViewItem item;
    wxDataViewColumn* col;
    HitTest(pt, item, col);
    if (!item) return;

    if (col->GetTitle() == " " && GetSelectedItemsCount()<2)
        GetMainWindow()->SetToolTip(_(L("Right button click the icon to change the object settings")));
<<<<<<< HEAD
    else if (col->GetTitle() == _("Name") )
    {
        int obj_idx, vol_idx;
        get_selected_item_indexes(obj_idx, vol_idx, item);
        GetMainWindow()->SetToolTip(get_mesh_errors_list(obj_idx, vol_idx));
=======
    else if (col->GetTitle() == _("Name") &&
        m_objects_model->GetBitmap(item).GetRefData() == m_bmp_manifold_warning.bmp().GetRefData()) {
        int obj_idx = m_objects_model->GetIdByItem(item);
        auto& stats = (*m_objects)[obj_idx]->volumes[0]->mesh.stl.stats;
        int errors = stats.degenerate_facets + stats.edges_fixed + stats.facets_removed +
            stats.facets_added + stats.facets_reversed + stats.backwards_edges;

        wxString tooltip = wxString::Format(_(L("Auto-repaired (%d errors):\n")), errors);

        std::map<std::string, int> error_msg;
        error_msg[L("degenerate facets")] = stats.degenerate_facets;
        error_msg[L("edges fixed")] = stats.edges_fixed;
        error_msg[L("facets removed")] = stats.facets_removed;
        error_msg[L("facets added")] = stats.facets_added;
        error_msg[L("facets reversed")] = stats.facets_reversed;
        error_msg[L("backwards edges")] = stats.backwards_edges;

        for (auto error : error_msg)
        {
            if (error.second > 0)
                tooltip += wxString::Format(_("\t%d %s\n"), error.second, error.first);
        }
// OR
//             tooltip += wxString::Format(_(L("%d degenerate facets, %d edges fixed, %d facets removed, "
//                                             "%d facets added, %d facets reversed, %d backwards edges")),
//                                             stats.degenerate_facets, stats.edges_fixed, stats.facets_removed,
//                                             stats.facets_added, stats.facets_reversed, stats.backwards_edges);

        if (is_windows10())
            tooltip += _(L("Right button click the icon to fix STL through Netfabb"));

        GetMainWindow()->SetToolTip(tooltip);
>>>>>>> 065448e9
    }
    else
        GetMainWindow()->SetToolTip(""); // hide tooltip
}

wxPoint ObjectList::get_mouse_position_in_control()
{
    const wxPoint& pt = wxGetMousePosition();
//     wxWindow* win = GetMainWindow();
//     wxPoint screen_pos = win->GetScreenPosition();
    return wxPoint(pt.x - /*win->*/GetScreenPosition().x, pt.y - /*win->*/GetScreenPosition().y);
}

int ObjectList::get_selected_obj_idx() const
{
    if (GetSelectedItemsCount() == 1)
        return m_objects_model->GetIdByItem(m_objects_model->GetTopParent(GetSelection()));

    return -1;
}

DynamicPrintConfig& ObjectList::get_item_config(const wxDataViewItem& item) const 
{
    assert(item);
    const ItemType type = m_objects_model->GetItemType(item);

    const int obj_idx = type & itObject ? m_objects_model->GetIdByItem(item) :
        m_objects_model->GetIdByItem(m_objects_model->GetTopParent(item));

    const int vol_idx = type & itVolume ? m_objects_model->GetVolumeIdByItem(item) : -1;

    assert(obj_idx >= 0 || ((type & itVolume) && vol_idx >=0));
    return type & itObject|itInstance ? (*m_objects)[obj_idx]->config :
        (*m_objects)[obj_idx]->volumes[vol_idx]->config;
}

wxDataViewColumn* ObjectList::create_objects_list_extruder_column(int extruders_count)
{
    wxArrayString choices;
    choices.Add("default");
    for (int i = 1; i <= extruders_count; ++i)
        choices.Add(wxString::Format("%d", i));
    wxDataViewChoiceRenderer *c =
        new wxDataViewChoiceRenderer(choices, wxDATAVIEW_CELL_EDITABLE, wxALIGN_CENTER_HORIZONTAL);
    wxDataViewColumn* column = new wxDataViewColumn(_(L("Extruder")), c, 1, 
                               8*wxGetApp().em_unit()/*80*/, wxALIGN_CENTER_HORIZONTAL, wxDATAVIEW_COL_RESIZABLE);
    return column;
}

void ObjectList::update_extruder_values_for_items(const int max_extruder)
{
    for (int i = 0; i < m_objects->size(); ++i)
    {
        wxDataViewItem item = m_objects_model->GetItemById(i);
        if (!item) continue;
            
        auto object = (*m_objects)[i];
        wxString extruder;
        if (!object->config.has("extruder") ||
            object->config.option<ConfigOptionInt>("extruder")->value > max_extruder)
            extruder = "default";
        else
            extruder = wxString::Format("%d", object->config.option<ConfigOptionInt>("extruder")->value);

        m_objects_model->SetValue(extruder, item, 1);

        if (object->volumes.size() > 1) {
            for (auto id = 0; id < object->volumes.size(); id++) {
                item = m_objects_model->GetItemByVolumeId(i, id);
                if (!item) continue;
                if (!object->volumes[id]->config.has("extruder") ||
                    object->volumes[id]->config.option<ConfigOptionInt>("extruder")->value > max_extruder)
                    extruder = "default";
                else
                    extruder = wxString::Format("%d", object->volumes[id]->config.option<ConfigOptionInt>("extruder")->value); 

                m_objects_model->SetValue(extruder, item, 1);
            }
        }
    }
}

void ObjectList::update_objects_list_extruder_column(int extruders_count)
{
    if (!this) return; // #ys_FIXME
    if (printer_technology() == ptSLA)
        extruders_count = 1;

    wxDataViewChoiceRenderer* ch_render = dynamic_cast<wxDataViewChoiceRenderer*>(GetColumn(1)->GetRenderer());
    if (ch_render->GetChoices().GetCount() - 1 == extruders_count)
        return;
    
    m_prevent_update_extruder_in_config = true;

    if (m_objects && extruders_count > 1)
        update_extruder_values_for_items(extruders_count);

    // delete old 2nd column
    DeleteColumn(GetColumn(1));
    // insert new created 3rd column
    InsertColumn(1, create_objects_list_extruder_column(extruders_count));
    // set show/hide for this column 
    set_extruder_column_hidden(extruders_count <= 1);
    //a workaround for a wrong last column width updating under OSX 
    GetColumn(2)->SetWidth(25);

    m_prevent_update_extruder_in_config = false;
}

void ObjectList::set_extruder_column_hidden(const bool hide) const
{
    GetColumn(1)->SetHidden(hide);
}

void ObjectList::update_extruder_in_config(const wxDataViewItem& item)
{
    if (m_prevent_update_extruder_in_config)
        return;
    if (m_objects_model->GetParent(item) == wxDataViewItem(0)) {
        const int obj_idx = m_objects_model->GetIdByItem(item);
        m_config = &(*m_objects)[obj_idx]->config;
    }
    else {
        const int obj_idx = m_objects_model->GetIdByItem(m_objects_model->GetParent(item));
        const int volume_id = m_objects_model->GetVolumeIdByItem(item);
        if (obj_idx < 0 || volume_id < 0)
            return;
        m_config = &(*m_objects)[obj_idx]->volumes[volume_id]->config;
    }

    wxVariant variant;
    m_objects_model->GetValue(variant, item, 1);
    const wxString selection = variant.GetString();

    if (!m_config || selection.empty())
        return;

    const int extruder = selection.size() > 1 ? 0 : atoi(selection.c_str());
    m_config->set_key_value("extruder", new ConfigOptionInt(extruder));

    // update scene
    wxGetApp().plater()->update();
}

void ObjectList::update_name_in_model(const wxDataViewItem& item) const 
{
    const int obj_idx = m_objects_model->GetObjectIdByItem(item);
    if (obj_idx < 0) return;

    if (m_objects_model->GetParent(item) == wxDataViewItem(0)) {
        (*m_objects)[obj_idx]->name = m_objects_model->GetName(item).ToUTF8().data();
        return;
    }

    const int volume_id = m_objects_model->GetVolumeIdByItem(item);
    if (volume_id < 0) return;
    (*m_objects)[obj_idx]->volumes[volume_id]->name = m_objects_model->GetName(item).ToUTF8().data();
}

void ObjectList::init_icons()
{
    m_bmp_modifiermesh      = ScalableBitmap(nullptr, "add_modifier");    // Add part 
    m_bmp_solidmesh         = ScalableBitmap(nullptr, "add_part");        // Add modifier 
    m_bmp_support_enforcer  = ScalableBitmap(nullptr, "support_enforcer");// Add support enforcer 
    m_bmp_support_blocker   = ScalableBitmap(nullptr, "support_blocker"); // Add support blocker  

    m_bmp_vector.reserve(4); // bitmaps for different types of parts 
    m_bmp_vector.push_back(&m_bmp_solidmesh.bmp());         
    m_bmp_vector.push_back(&m_bmp_modifiermesh.bmp());      
    m_bmp_vector.push_back(&m_bmp_support_enforcer.bmp());  
    m_bmp_vector.push_back(&m_bmp_support_blocker.bmp());   


    // Set volumes default bitmaps for the model
    m_objects_model->SetVolumeBitmaps(m_bmp_vector);

    // init icon for manifold warning
    m_bmp_manifold_warning  = ScalableBitmap(nullptr, "exclamation");

    // init bitmap for "Split to sub-objects" context menu
    m_bmp_split             = ScalableBitmap(nullptr, "split_parts_SMALL");

    // init bitmap for "Add Settings" context menu
    m_bmp_cog               = ScalableBitmap(nullptr, "cog");
}

void ObjectList::rescale_icons()
{
    m_bmp_vector.clear();
    m_bmp_vector.reserve(4); // bitmaps for different types of parts 
    for (ScalableBitmap* bitmap : std::vector<ScalableBitmap*> {
                                    &m_bmp_modifiermesh,         // Add part
                                    &m_bmp_solidmesh,             // Add modifier
                                    &m_bmp_support_enforcer,     // Add support enforcer
                                    &m_bmp_support_blocker })    // Add support blocker                                                           
    {
        bitmap->msw_rescale();
        m_bmp_vector.push_back(& bitmap->bmp());
    }
    // Set volumes default bitmaps for the model
    m_objects_model->SetVolumeBitmaps(m_bmp_vector);

    m_bmp_manifold_warning.msw_rescale();
    m_bmp_split.msw_rescale();
    m_bmp_cog.msw_rescale();


    // Update CATEGORY_ICON according to new scale
    {
        // Note: `this` isn't passed to create_scaled_bitmap() here because of bugs in the widget,
        // see note in PresetBundle::load_compatible_bitmaps()

        // ptFFF
        CATEGORY_ICON[L("Layers and Perimeters")]    = create_scaled_bitmap(nullptr, "layers");
        CATEGORY_ICON[L("Infill")]                   = create_scaled_bitmap(nullptr, "infill");
        CATEGORY_ICON[L("Support material")]         = create_scaled_bitmap(nullptr, "support");
        CATEGORY_ICON[L("Speed")]                    = create_scaled_bitmap(nullptr, "time");
        CATEGORY_ICON[L("Extruders")]                = create_scaled_bitmap(nullptr, "funnel");
        CATEGORY_ICON[L("Extrusion Width")]          = create_scaled_bitmap(nullptr, "funnel");
//         CATEGORY_ICON[L("Skirt and brim")]          = create_scaled_bitmap(nullptr, "skirt+brim"); 
//         CATEGORY_ICON[L("Speed > Acceleration")]    = create_scaled_bitmap(nullptr, "time");
        CATEGORY_ICON[L("Advanced")]                 = create_scaled_bitmap(nullptr, "wrench");
        // ptSLA
        CATEGORY_ICON[L("Supports")]                 = create_scaled_bitmap(nullptr, "support"/*"sla_supports"*/);
        CATEGORY_ICON[L("Pad")]                      = create_scaled_bitmap(nullptr, "pad");
    }
}


void ObjectList::selection_changed()
{
    if (m_prevent_list_events) return;

    fix_multiselection_conflicts();

    // update object selection on Plater
    if (!m_prevent_canvas_selection_update)
        update_selections_on_canvas();

    // to update the toolbar and info sizer
    if (!GetSelection() || m_objects_model->GetItemType(GetSelection()) == itObject) {
        auto event = SimpleEvent(EVT_OBJ_LIST_OBJECT_SELECT);
        event.SetEventObject(this);
        wxPostEvent(this, event);
    }

    part_selection_changed();
}

void ObjectList::paste_volumes_into_list(int obj_idx, const ModelVolumePtrs& volumes)
{
    if ((obj_idx < 0) || ((int)m_objects->size() <= obj_idx))
        return;

    if (volumes.empty())
        return;

    ModelObject& model_object = *(*m_objects)[obj_idx];
    const auto object_item = m_objects_model->GetItemById(obj_idx);

    wxDataViewItemArray items;

    for (const ModelVolume* volume : volumes)
    {
        auto vol_item = m_objects_model->AddVolumeChild(object_item, volume->name, volume->type(),
            volume->config.has("extruder") ? volume->config.option<ConfigOptionInt>("extruder")->value : 0);
        auto opt_keys = volume->config.keys();
        if (!opt_keys.empty() && !((opt_keys.size() == 1) && (opt_keys[0] == "extruder")))
            select_item(m_objects_model->AddSettingsChild(vol_item));

        items.Add(vol_item);
    }

    changed_object(obj_idx);

    if (items.size() > 1)
    {
        m_selection_mode = smVolume;
        m_last_selected_item = wxDataViewItem(0);
    }

    select_items(items);
#ifndef __WXOSX__ //#ifdef __WXMSW__ // #ys_FIXME
    selection_changed();
#endif //no __WXOSX__ //__WXMSW__
}

void ObjectList::paste_objects_into_list(const std::vector<size_t>& object_idxs)
{
    if (object_idxs.empty())
        return;

    wxDataViewItemArray items;
    for (const size_t object : object_idxs)
    {
        add_object_to_list(object);
        items.Add(m_objects_model->GetItemById(object));
    }

    wxGetApp().plater()->changed_objects(object_idxs);

    select_items(items);
#ifndef __WXOSX__ //#ifdef __WXMSW__ // #ys_FIXME
    selection_changed();
#endif //no __WXOSX__ //__WXMSW__
}

void ObjectList::OnChar(wxKeyEvent& event)
{
    if (event.GetKeyCode() == WXK_BACK){
        remove();
    }
    else if (wxGetKeyState(wxKeyCode('A')) && wxGetKeyState(WXK_SHIFT))
        select_item_all_children();

    event.Skip();
}

void ObjectList::OnContextMenu(wxDataViewEvent&)
{
    wxDataViewItem item;
    wxDataViewColumn* col;
    const wxPoint pt = get_mouse_position_in_control();
    HitTest(pt, item, col);
    if (!item)
#ifdef __WXOSX__ // #ys_FIXME temporary workaround for OSX 
        // after Yosemite OS X version, HitTest return undefined item
        item = GetSelection();
    if (item)
        show_context_menu();
    else
        printf("undefined item\n");
    return;
#else
        return;
#endif // __WXOSX__
    const wxString title = col->GetTitle();

    if (title == " ")
        show_context_menu();
<<<<<<< HEAD
    else if (title == _("Name") && pt.x > 1.6f*wxGetApp().em_unit() && pt.x < 3.2f*wxGetApp().em_unit())
=======
    else if (title == _("Name") && pt.x >15 &&
             m_objects_model->GetBitmap(item).GetRefData() == m_bmp_manifold_warning.bmp().GetRefData())
>>>>>>> 065448e9
    {
        int obj_idx, vol_idx;
        get_selected_item_indexes(obj_idx, vol_idx, item);
        
        if (is_windows10() && get_mesh_errors_count(obj_idx, vol_idx) > 0)
            fix_through_netfabb();
    }

#ifndef __WXMSW__
    GetMainWindow()->SetToolTip(""); // hide tooltip
#endif //__WXMSW__
}

void ObjectList::show_context_menu()
{
    if (multiple_selection())
    {
        if (selected_instances_of_same_object())
            wxGetApp().plater()->PopupMenu(&m_menu_instance);
        else
            show_multi_selection_menu();

        return;
    }

    const auto item = GetSelection();
    if (item)
    {
        const ItemType type = m_objects_model->GetItemType(item);
        if (!(type & (itObject | itVolume | itInstance)))
            return;

        wxMenu* menu = type & itInstance ? &m_menu_instance :
                       m_objects_model->GetParent(item) != wxDataViewItem(0) ? &m_menu_part :
                       printer_technology() == ptFFF ? &m_menu_object : &m_menu_sla_object;

        if (!(type & itInstance))
            append_menu_item_settings(menu);

        wxGetApp().plater()->PopupMenu(menu);
    }
}


void ObjectList::key_event(wxKeyEvent& event)
{
    if (event.GetKeyCode() == WXK_TAB)
        Navigate(event.ShiftDown() ? wxNavigationKeyEvent::IsBackward : wxNavigationKeyEvent::IsForward);
    else if (event.GetKeyCode() == WXK_DELETE
#ifdef __WXOSX__
        || event.GetKeyCode() == WXK_BACK
#endif //__WXOSX__
        ) {
        remove();
    }
    else if (wxGetKeyState(wxKeyCode('A')) && wxGetKeyState(WXK_CONTROL/*WXK_SHIFT*/))
        select_item_all_children();
    else if (wxGetKeyState(wxKeyCode('C')) && wxGetKeyState(WXK_CONTROL))
        wxPostEvent((wxEvtHandler*)wxGetApp().plater()->canvas3D()->get_wxglcanvas(), SimpleEvent(EVT_GLTOOLBAR_COPY));
    else if (wxGetKeyState(wxKeyCode('V')) && wxGetKeyState(WXK_CONTROL))
        wxPostEvent((wxEvtHandler*)wxGetApp().plater()->canvas3D()->get_wxglcanvas(), SimpleEvent(EVT_GLTOOLBAR_PASTE));
    else
        event.Skip();
}

void ObjectList::OnBeginDrag(wxDataViewEvent &event)
{
    const wxDataViewItem item(event.GetItem());

    const bool mult_sel = multiple_selection();

    if (mult_sel && !selected_instances_of_same_object() ||
        !mult_sel && (GetSelection() != item ||
        m_objects_model->GetParent(item) == wxDataViewItem(0) ) ) {
        event.Veto();
        return;
    }
   
    const ItemType& type = m_objects_model->GetItemType(item);
    if (!(type & (itVolume | itInstance))) {
        event.Veto();
        return;
    }

    if (mult_sel)
    {
        m_dragged_data.init(m_objects_model->GetObjectIdByItem(item),type);
        std::set<int>& sub_obj_idxs = m_dragged_data.inst_idxs();
        wxDataViewItemArray sels;
        GetSelections(sels);
        for (auto sel : sels )
            sub_obj_idxs.insert(m_objects_model->GetInstanceIdByItem(sel));
    }
    else 
        m_dragged_data.init(m_objects_model->GetObjectIdByItem(item), 
                        type&itVolume ? m_objects_model->GetVolumeIdByItem(item) :
                                        m_objects_model->GetInstanceIdByItem(item), 
                        type);

    /* Under MSW or OSX, DnD moves an item to the place of another selected item
    * But under GTK, DnD moves an item between another two items.
    * And as a result - call EVT_CHANGE_SELECTION to unselect all items.
    * To prevent such behavior use m_prevent_list_events
    **/
    m_prevent_list_events = true;//it's needed for GTK

    /* Under GTK, DnD requires to the wxTextDataObject been initialized with some valid value,
     * so set some nonempty string
     */
    wxTextDataObject* obj = new wxTextDataObject;
    obj->SetText("Some text");//it's needed for GTK

    event.SetDataObject(obj);
    event.SetDragFlags(wxDrag_DefaultMove); // allows both copy and move;
}

bool ObjectList::can_drop(const wxDataViewItem& item) const 
{
    return  m_dragged_data.type() == itInstance && !item.IsOk()     ||
            m_dragged_data.type() == itVolume && item.IsOk() &&
            m_objects_model->GetItemType(item) == itVolume &&
            m_dragged_data.obj_idx() == m_objects_model->GetObjectIdByItem(item);
}

void ObjectList::OnDropPossible(wxDataViewEvent &event)
{
    const wxDataViewItem& item = event.GetItem();

    if (!can_drop(item))
        event.Veto();
}

void ObjectList::OnDrop(wxDataViewEvent &event)
{
    const wxDataViewItem& item = event.GetItem();

    if (!can_drop(item))
    {
        event.Veto();
        m_dragged_data.clear();
        return;
    }

    if (m_dragged_data.type() == itInstance)
    {
        instances_to_separated_object(m_dragged_data.obj_idx(), m_dragged_data.inst_idxs());
        m_dragged_data.clear();
        return;
    }

    const int from_volume_id = m_dragged_data.sub_obj_idx();
    int to_volume_id = m_objects_model->GetVolumeIdByItem(item);

// It looks like a fixed in current version of the wxWidgets
// #ifdef __WXGTK__
//     /* Under GTK, DnD moves an item between another two items.
//     * And event.GetItem() return item, which is under "insertion line"
//     * So, if we move item down we should to decrease the to_volume_id value
//     **/
//     if (to_volume_id > from_volume_id) to_volume_id--;
// #endif // __WXGTK__

    auto& volumes = (*m_objects)[m_dragged_data.obj_idx()]->volumes;
    auto delta = to_volume_id < from_volume_id ? -1 : 1;
    int cnt = 0;
    for (int id = from_volume_id; cnt < abs(from_volume_id - to_volume_id); id += delta, cnt++)
        std::swap(volumes[id], volumes[id + delta]);

    select_item(m_objects_model->ReorganizeChildren(from_volume_id, to_volume_id,
                                                    m_objects_model->GetParent(item)));

    changed_object(m_dragged_data.obj_idx());

    m_dragged_data.clear();
}


// Context Menu

std::vector<std::string> ObjectList::get_options(const bool is_part)
{
    if (printer_technology() == ptSLA) {
        SLAPrintObjectConfig full_sla_config;
        auto options = full_sla_config.keys();
        options.erase(find(options.begin(), options.end(), "layer_height"));
        return options;
    }

    PrintRegionConfig reg_config;
    auto options = reg_config.keys();
    if (!is_part) {
        PrintObjectConfig obj_config;
        std::vector<std::string> obj_options = obj_config.keys();
        options.insert(options.end(), obj_options.begin(), obj_options.end());
    }
    return options;
}
    
const std::vector<std::string>& ObjectList::get_options_for_bundle(const wxString& bundle_name)
{
    const FreqSettingsBundle& bundle = printer_technology() == ptSLA ? 
                                       FREQ_SETTINGS_BUNDLE_SLA : FREQ_SETTINGS_BUNDLE_FFF;

    for (auto& it : bundle)
    {
        if (bundle_name == _(it.first))
            return it.second;
    }
#if 0
    // if "Quick menu" is selected
    FreqSettingsBundle& bundle_quick = printer_technology() == ptSLA ?
                                       m_freq_settings_sla: m_freq_settings_fff;

    for (auto& it : bundle_quick)
    {
        if ( bundle_name == wxString::Format(_(L("Quick Add Settings (%s)")), _(it.first)) )
            return it.second;
    }
#endif

	static std::vector<std::string> empty;
	return empty;
}

void ObjectList::get_options_menu(settings_menu_hierarchy& settings_menu, const bool is_part)
{
    auto options = get_options(is_part);

    const int extruders_cnt = extruders_count();

    DynamicPrintConfig config;
    for (auto& option : options)
    {
        auto const opt = config.def()->get(option);
        auto category = opt->category;
        if (category.empty() ||
            (category == "Extruders" && extruders_cnt == 1)) continue;

        const std::string& label = !opt->full_label.empty() ? opt->full_label : opt->label;
        std::pair<std::string, std::string> option_label(option, label);
        std::vector< std::pair<std::string, std::string> > new_category;
        auto& cat_opt_label = settings_menu.find(category) == settings_menu.end() ? new_category : settings_menu.at(category);
        cat_opt_label.push_back(option_label);
        if (cat_opt_label.size() == 1)
            settings_menu[category] = cat_opt_label;
    }
}

void ObjectList::get_settings_choice(const wxString& category_name)
{
    wxArrayString names;
    wxArrayInt selections;

    settings_menu_hierarchy settings_menu;
    const bool is_part = m_objects_model->GetParent(GetSelection()) != wxDataViewItem(0);
    get_options_menu(settings_menu, is_part);
    std::vector< std::pair<std::string, std::string> > *settings_list = nullptr;

    auto opt_keys = m_config->keys();

    for (auto& cat : settings_menu)
    {
        if (_(cat.first) == category_name) {
            int sel = 0;
            for (auto& pair : cat.second) {
                names.Add(_(pair.second));
                if (find(opt_keys.begin(), opt_keys.end(), pair.first) != opt_keys.end())
                    selections.Add(sel);
                sel++;
            }
            settings_list = &cat.second;
            break;
        }
    }

    if (!settings_list)
        return;

    if (wxGetSelectedChoices(selections, _(L("Select showing settings")), category_name, names) == -1)
        return;

    const int selection_cnt = selections.size();
#if 0
    if (selection_cnt > 0) 
    {
        // Add selected items to the "Quick menu"
        FreqSettingsBundle& freq_settings = printer_technology() == ptSLA ?
                                            m_freq_settings_sla : m_freq_settings_fff;
        bool changed_existing = false;

        std::vector<std::string> tmp_freq_cat = {};
        
        for (auto& cat : freq_settings)
        {
            if (_(cat.first) == category_name)
            {
                std::vector<std::string>& freq_settings_category = cat.second;
                freq_settings_category.clear();
                freq_settings_category.reserve(selection_cnt);
                for (auto sel : selections)
                    freq_settings_category.push_back((*settings_list)[sel].first);

                changed_existing = true;
                break;
            }
        }

        if (!changed_existing)
        {
            // Create new "Quick menu" item
            for (auto& cat : settings_menu)
            {
                if (_(cat.first) == category_name)
                {
                    freq_settings[cat.first] = std::vector<std::string> {};

                    std::vector<std::string>& freq_settings_category = freq_settings.find(cat.first)->second;
                    freq_settings_category.reserve(selection_cnt);
                    for (auto sel : selections)
                        freq_settings_category.push_back((*settings_list)[sel].first);
                    break;
                }
            }
        }
    }
#endif

    std::vector <std::string> selected_options;
    selected_options.reserve(selection_cnt);
    for (auto sel : selections)
        selected_options.push_back((*settings_list)[sel].first);

    const DynamicPrintConfig& from_config = printer_technology() == ptFFF ? 
                                            wxGetApp().preset_bundle->prints.get_edited_preset().config : 
                                            wxGetApp().preset_bundle->sla_prints.get_edited_preset().config;

    for (auto& setting : (*settings_list))
    {
        auto& opt_key = setting.first;
        if (find(opt_keys.begin(), opt_keys.end(), opt_key) != opt_keys.end() &&
            find(selected_options.begin(), selected_options.end(), opt_key) == selected_options.end())
            m_config->erase(opt_key);

        if (find(opt_keys.begin(), opt_keys.end(), opt_key) == opt_keys.end() &&
            find(selected_options.begin(), selected_options.end(), opt_key) != selected_options.end()) {
            const ConfigOption* option = from_config.option(opt_key);
            if (!option) {
                // if current option doesn't exist in prints.get_edited_preset(),
                // get it from default config values
                option = DynamicPrintConfig::new_from_defaults_keys({ opt_key })->option(opt_key);
            }
            m_config->set_key_value(opt_key, option->clone());
        }
    }


    // Add settings item for object
    update_settings_item();
}

void ObjectList::get_freq_settings_choice(const wxString& bundle_name)
{
    const std::vector<std::string>& options = get_options_for_bundle(bundle_name);

    auto opt_keys = m_config->keys();

    const DynamicPrintConfig& from_config = wxGetApp().preset_bundle->prints.get_edited_preset().config;
    for (auto& opt_key : options)
    {
        if (find(opt_keys.begin(), opt_keys.end(), opt_key) == opt_keys.end()) {
            const ConfigOption* option = from_config.option(opt_key);
            if (!option) {
                // if current option doesn't exist in prints.get_edited_preset(),
                // get it from default config values
                option = DynamicPrintConfig::new_from_defaults_keys({ opt_key })->option(opt_key);
            }
            m_config->set_key_value(opt_key, option->clone());
        }
    }

    // Add settings item for object
    update_settings_item();
}

void ObjectList::update_settings_item()
{
    auto item = GetSelection();
    if (item) {
        if (m_objects_model->GetItemType(item) == itInstance)
            item = m_objects_model->GetTopParent(item);
        const auto settings_item = m_objects_model->IsSettingsItem(item) ? item : m_objects_model->GetSettingsItem(item);
        select_item(settings_item ? settings_item :
            m_objects_model->AddSettingsChild(item));
    }
    else {
        auto panel = wxGetApp().sidebar().scrolled_panel();
        panel->Freeze();
        wxGetApp().obj_settings()->UpdateAndShow(true);
        panel->Thaw();
    }
}

void ObjectList::append_menu_item_add_generic(wxMenuItem* menu, const ModelVolumeType type) {
    auto sub_menu = new wxMenu;

    if (wxGetApp().get_mode() == comExpert) {
    append_menu_item(sub_menu, wxID_ANY, _(L("Load")) + " " + dots, "",
        [this, type](wxCommandEvent&) { load_subobject(type); }, "", menu->GetMenu());
    sub_menu->AppendSeparator();
    }

    for (auto& item : { L("Box"), L("Cylinder"), L("Sphere"), L("Slab") }) {
        append_menu_item(sub_menu, wxID_ANY, _(item), "",
            [this, type, item](wxCommandEvent&) { load_generic_subobject(item, type); }, "", menu->GetMenu());
    }

    menu->SetSubMenu(sub_menu);
}

void ObjectList::append_menu_items_add_volume(wxMenu* menu)
{
    // Note: id accords to type of the sub-object, so sequence of the menu items is important
    std::vector<std::string> menu_object_types_items = {L("Add part"),              // ~ModelVolumeType::MODEL_PART
                                                        L("Add modifier"),          // ~ModelVolumeType::PARAMETER_MODIFIER
                                                        L("Add support enforcer"),  // ~ModelVolumeType::SUPPORT_ENFORCER
                                                        L("Add support blocker") }; // ~ModelVolumeType::SUPPORT_BLOCKER

    // Update "add" items(delete old & create new)  settings popupmenu
    for (auto& item : menu_object_types_items){
        const auto settings_id = menu->FindItem(_(item));
        if (settings_id != wxNOT_FOUND)
            menu->Destroy(settings_id);
    }

    const ConfigOptionMode mode = wxGetApp().get_mode();

    if (mode == comAdvanced)
    {
        append_menu_item(menu, wxID_ANY, _(L("Add part")), "",
			[this](wxCommandEvent&) { load_subobject(ModelVolumeType::MODEL_PART); }, *m_bmp_vector[int(ModelVolumeType::MODEL_PART)]);
    }
    if (mode == comSimple) {
        append_menu_item(menu, wxID_ANY, _(L("Add support enforcer")), "",
            [this](wxCommandEvent&) { load_generic_subobject(L("Box"), ModelVolumeType::SUPPORT_ENFORCER); },
            *m_bmp_vector[int(ModelVolumeType::SUPPORT_ENFORCER)]);
        append_menu_item(menu, wxID_ANY, _(L("Add support blocker")), "",
            [this](wxCommandEvent&) { load_generic_subobject(L("Box"), ModelVolumeType::SUPPORT_BLOCKER); },
            *m_bmp_vector[int(ModelVolumeType::SUPPORT_BLOCKER)]);

        return;
    }
    
    for (int type = mode == comExpert ? 0 : 1 ; type < menu_object_types_items.size(); type++)
    {
        auto& item = menu_object_types_items[type];

        auto menu_item = new wxMenuItem(menu, wxID_ANY, _(item));
        menu_item->SetBitmap(*m_bmp_vector[type]);
        append_menu_item_add_generic(menu_item, ModelVolumeType(type));

        menu->Append(menu_item);
    }
}

wxMenuItem* ObjectList::append_menu_item_split(wxMenu* menu) 
{
    return append_menu_item(menu, wxID_ANY, _(L("Split to parts")), "",
        [this](wxCommandEvent&) { split(); }, m_bmp_split.bmp(), menu);
}

wxMenuItem* ObjectList::append_menu_item_settings(wxMenu* menu_) 
{
    MenuWithSeparators* menu = dynamic_cast<MenuWithSeparators*>(menu_);

    const wxString menu_name = _(L("Add settings"));
    // Delete old items from settings popupmenu
    auto settings_id = menu->FindItem(menu_name);
    if (settings_id != wxNOT_FOUND)
        menu->Destroy(settings_id);

    for (auto& it : FREQ_SETTINGS_BUNDLE_FFF)
    {
        settings_id = menu->FindItem(_(it.first));
        if (settings_id != wxNOT_FOUND)
            menu->Destroy(settings_id);
    }
    for (auto& it : FREQ_SETTINGS_BUNDLE_SLA)
    {
        settings_id = menu->FindItem(_(it.first));
        if (settings_id != wxNOT_FOUND)
            menu->Destroy(settings_id);
    }
#if 0
    for (auto& it : m_freq_settings_fff)
    {
        settings_id = menu->FindItem(wxString::Format(_(L("Quick Add Settings (%s)")), _(it.first)));
        if (settings_id != wxNOT_FOUND)
            menu->Destroy(settings_id);
    }
    for (auto& it : m_freq_settings_sla)
    {
        settings_id = menu->FindItem(wxString::Format(_(L("Quick Add Settings (%s)")), _(it.first)));
        if (settings_id != wxNOT_FOUND)
            menu->Destroy(settings_id);
    }
#endif
    menu->DestroySeparators(); // delete old separators

    const auto sel_vol = get_selected_model_volume();
    if (sel_vol && sel_vol->type() >= ModelVolumeType::SUPPORT_ENFORCER)
        return nullptr;

    const ConfigOptionMode mode = wxGetApp().get_mode();
    if (mode == comSimple)
        return nullptr;

    // Create new items for settings popupmenu

    if (printer_technology() == ptFFF ||
        menu->GetMenuItems().size() > 0 && !menu->GetMenuItems().back()->IsSeparator())
        menu->SetFirstSeparator();

    // Add frequently settings
    create_freq_settings_popupmenu(menu);

    if (mode == comAdvanced)
        return nullptr;

    menu->SetSecondSeparator();

    // Add full settings list
    auto  menu_item = new wxMenuItem(menu, wxID_ANY, menu_name);
    menu_item->SetBitmap(m_bmp_cog.bmp());

    menu_item->SetSubMenu(create_settings_popupmenu(menu));

    return menu->Append(menu_item);
}

wxMenuItem* ObjectList::append_menu_item_change_type(wxMenu* menu)
{
    return append_menu_item(menu, wxID_ANY, _(L("Change type")), "",
        [this](wxCommandEvent&) { change_part_type(); }, "", menu);

}

wxMenuItem* ObjectList::append_menu_item_instance_to_object(wxMenu* menu)
{
    return append_menu_item(menu, wxID_ANY, _(L("Set as a Separated Object")), "",
        [this](wxCommandEvent&) { split_instances(); }, "", menu);
}

void ObjectList::append_menu_items_osx(wxMenu* menu)
{
    append_menu_item_delete(menu);
    
    append_menu_item(menu, wxID_ANY, _(L("Rename")), "",
        [this](wxCommandEvent&) { rename_item(); }, "", menu);
    
    menu->AppendSeparator();
}

wxMenuItem* ObjectList::append_menu_item_fix_through_netfabb(wxMenu* menu)
{
//     if (!is_windows10())
//         return;
    wxMenuItem* menu_item = append_menu_item(menu, wxID_ANY, _(L("Fix through the Netfabb")), "",
        [this](wxCommandEvent&) { fix_through_netfabb(); }, "", menu);
    menu->AppendSeparator();

    return menu_item;
}

void ObjectList::append_menu_item_export_stl(wxMenu* menu) const 
{
    append_menu_item(menu, wxID_ANY, _(L("Export as STL")) + dots, "",
        [](wxCommandEvent&) { wxGetApp().plater()->export_stl(true); }, "", menu);
    menu->AppendSeparator();
}

void ObjectList::append_menu_item_change_extruder(wxMenu* menu) const
{
    const wxString name = _(L("Change extruder"));
    // Delete old menu item
    const int item_id = menu->FindItem(name);
    if (item_id != wxNOT_FOUND)
        menu->Destroy(item_id);

    const int extruders_cnt = extruders_count();
    const wxDataViewItem item = GetSelection();
    if (item && extruders_cnt > 1)
    {
        DynamicPrintConfig& config = get_item_config(item);

        const int initial_extruder = !config.has("extruder") ? 0 :
                                      config.option<ConfigOptionInt>("extruder")->value;

        wxMenu* extruder_selection_menu = new wxMenu();

        for (int i = 0; i <= extruders_cnt; i++)
        {
            const wxString& item_name = i == 0 ? _(L("Default")) : wxString::Format("%d", i);

            append_menu_radio_item(extruder_selection_menu, wxID_ANY, item_name, "",
                [this, i](wxCommandEvent&) { set_extruder_for_selected_items(i); }, menu)->Check(i == initial_extruder);
        }

        menu->AppendSubMenu(extruder_selection_menu, name, _(L("Select new extruder for the object/part")));
    }
}

void ObjectList::append_menu_item_delete(wxMenu* menu)
{
    append_menu_item(menu, wxID_ANY, _(L("Delete")), "",
        [this](wxCommandEvent&) { remove(); }, "", menu);
}

void ObjectList::create_object_popupmenu(wxMenu *menu)
{
#ifdef __WXOSX__  
    append_menu_items_osx(menu);
#endif // __WXOSX__

    append_menu_item_export_stl(menu);
    append_menu_item_fix_through_netfabb(menu);

    // Split object to parts
    m_menu_item_split = append_menu_item_split(menu);
    menu->AppendSeparator();

    // rest of a object_menu will be added later in:
    // - append_menu_items_add_volume() -> for "Add (volumes)"
    // - append_menu_item_settings() -> for "Add (settings)"

    wxGetApp().plater()->Bind(wxEVT_UPDATE_UI, [this](wxUpdateUIEvent& evt) {
        evt.Enable(is_splittable()); }, m_menu_item_split->GetId());
}

void ObjectList::create_sla_object_popupmenu(wxMenu *menu)
{
#ifdef __WXOSX__  
    append_menu_items_osx(menu);
#endif // __WXOSX__

    append_menu_item_export_stl(menu);
    append_menu_item_fix_through_netfabb(menu);
    // rest of a object_sla_menu will be added later in:
    // - append_menu_item_settings() -> for "Add (settings)"
}

void ObjectList::create_part_popupmenu(wxMenu *menu)
{
#ifdef __WXOSX__  
    append_menu_items_osx(menu);
#endif // __WXOSX__

    append_menu_item_fix_through_netfabb(menu);
    append_menu_item_export_stl(menu);

    m_menu_item_split_part = append_menu_item_split(menu);

    // Append change part type
    menu->AppendSeparator();
    append_menu_item_change_type(menu);

    // rest of a object_sla_menu will be added later in:
    // - append_menu_item_settings() -> for "Add (settings)"

    wxGetApp().plater()->Bind(wxEVT_UPDATE_UI, [this](wxUpdateUIEvent& evt) {
            evt.Enable(is_splittable()); }, m_menu_item_split_part->GetId());
}

void ObjectList::create_instance_popupmenu(wxMenu*menu)
{
#ifdef __WXOSX__  
    append_menu_item_delete(menu);
#endif // __WXOSX__
    m_menu_item_split_instances = append_menu_item_instance_to_object(menu);

    /* New behavior logic:
     * 1. Split Object to several separated object, if ALL instances are selected
     * 2. Separate selected instances from the initial object to the separated object,
     *    if some (not all) instances are selected
     */
    wxGetApp().plater()->Bind(wxEVT_UPDATE_UI, [this](wxUpdateUIEvent& evt) {
//         evt.Enable(can_split_instances()); }, m_menu_item_split_instances->GetId());
        evt.SetText(wxGetApp().plater()->canvas3D()->get_selection().is_single_full_object() ? 
                    _(L("Set as a Separated Objects")) : _(L("Set as a Separated Object")));
    }, m_menu_item_split_instances->GetId());
}

wxMenu* ObjectList::create_settings_popupmenu(wxMenu *parent_menu)
{
    wxMenu *menu = new wxMenu;

    settings_menu_hierarchy settings_menu;
    const bool is_part = m_objects_model->GetParent(GetSelection()) != wxDataViewItem(0);
    get_options_menu(settings_menu, is_part);

    for (auto cat : settings_menu) {
        append_menu_item(menu, wxID_ANY, _(cat.first), "",
                        [menu, this](wxCommandEvent& event) { get_settings_choice(menu->GetLabel(event.GetId())); }, 
                        CATEGORY_ICON.find(cat.first) == CATEGORY_ICON.end() ? wxNullBitmap : CATEGORY_ICON.at(cat.first), parent_menu); 
    }

    return menu;
}

void ObjectList::create_freq_settings_popupmenu(wxMenu *menu)
{
    // Add default settings bundles
    const FreqSettingsBundle& bundle = printer_technology() == ptFFF ?
                                     FREQ_SETTINGS_BUNDLE_FFF : FREQ_SETTINGS_BUNDLE_SLA;

    const int extruders_cnt = extruders_count();

    for (auto& it : bundle) {
        if (it.first.empty() || it.first == "Extruders" && extruders_cnt == 1) 
            continue;

        append_menu_item(menu, wxID_ANY, _(it.first), "",
                        [menu, this](wxCommandEvent& event) { get_freq_settings_choice(menu->GetLabel(event.GetId())); }, 
                        CATEGORY_ICON.find(it.first) == CATEGORY_ICON.end() ? wxNullBitmap : CATEGORY_ICON.at(it.first), menu); 
    }
#if 0
    // Add "Quick" settings bundles
    const FreqSettingsBundle& bundle_quick = printer_technology() == ptFFF ?
                                             m_freq_settings_fff : m_freq_settings_sla;

    for (auto& it : bundle_quick) {
        if (it.first.empty() || it.first == "Extruders" && extruders_cnt == 1) 
            continue;

        append_menu_item(menu, wxID_ANY, wxString::Format(_(L("Quick Add Settings (%s)")), _(it.first)), "",
                        [menu, this](wxCommandEvent& event) { get_freq_settings_choice(menu->GetLabel(event.GetId())); }, 
                        CATEGORY_ICON.find(it.first) == CATEGORY_ICON.end() ? wxNullBitmap : CATEGORY_ICON.at(it.first), menu); 
    }
#endif
}

void ObjectList::update_opt_keys(t_config_option_keys& opt_keys)
{
    auto full_current_opts = get_options(false);
    for (int i = opt_keys.size()-1; i >= 0; --i)
        if (find(full_current_opts.begin(), full_current_opts.end(), opt_keys[i]) == full_current_opts.end())
            opt_keys.erase(opt_keys.begin() + i);
}

void ObjectList::load_subobject(ModelVolumeType type)
{
    auto item = GetSelection();
    if (!item || m_objects_model->GetParent(item) != wxDataViewItem(0))
        return;
    int obj_idx = m_objects_model->GetIdByItem(item);

    if (obj_idx < 0) return;
    wxArrayString part_names;
    load_part((*m_objects)[obj_idx], part_names, type);

    changed_object(obj_idx);

    for (int i = 0; i < part_names.size(); ++i) {
        const wxDataViewItem sel_item = m_objects_model->AddVolumeChild(item, part_names.Item(i), type);

        if (i == part_names.size() - 1)
            select_item(sel_item);
    }
}

void ObjectList::load_part( ModelObject* model_object,
                            wxArrayString& part_names, 
                            ModelVolumeType type)
{
    wxWindow* parent = wxGetApp().tab_panel()->GetPage(0);

    wxArrayString input_files;
    wxGetApp().import_model(parent, input_files);
    for (int i = 0; i < input_files.size(); ++i) {
        std::string input_file = input_files.Item(i).ToUTF8().data();

        Model model;
        try {
            model = Model::read_from_file(input_file);
        }
        catch (std::exception &e) {
            auto msg = _(L("Error! ")) + input_file + " : " + e.what() + ".";
            show_error(parent, msg);
            exit(1);
        }

        for (auto object : model.objects) {
            Vec3d delta = Vec3d::Zero();
            if (model_object->origin_translation != Vec3d::Zero())
            {
                object->center_around_origin();
                delta = model_object->origin_translation - object->origin_translation;
            }
            for (auto volume : object->volumes) {
#if !ENABLE_VOLUMES_CENTERING_FIXES
                volume->center_geometry();
#endif // !ENABLE_VOLUMES_CENTERING_FIXES
                volume->translate(delta);
                auto new_volume = model_object->add_volume(*volume);
                new_volume->set_type(type);
                new_volume->name = boost::filesystem::path(input_file).filename().string();

                part_names.Add(from_u8(new_volume->name));

                // set a default extruder value, since user can't add it manually
                new_volume->config.set_key_value("extruder", new ConfigOptionInt(0));
            }
        }
    }

}

// Find volume transformation, so that the chained (instance_trafo * volume_trafo) will be as close to identity
// as possible in least squares norm in regard to the 8 corners of bbox.
// Bounding box is expected to be centered around zero in all axes.
Geometry::Transformation volume_to_bed_transformation(const Geometry::Transformation &instance_transformation, const BoundingBoxf3 &bbox)
{
    Geometry::Transformation out;

	// Is the angle close to a multiple of 90 degrees?
	auto ninety_degrees = [](double a) { 
		a = fmod(std::abs(a), 0.5 * PI);
		if (a > 0.25 * PI)
			a = 0.5 * PI - a;
		return a < 0.001;
	};
    if (instance_transformation.is_scaling_uniform()) {
        // No need to run the non-linear least squares fitting for uniform scaling.
        // Just set the inverse.
		out.set_from_transform(instance_transformation.get_matrix(true).inverse());
    }
	else if (ninety_degrees(instance_transformation.get_rotation().x()) && ninety_degrees(instance_transformation.get_rotation().y()) && ninety_degrees(instance_transformation.get_rotation().z()))
	{
		// Anisotropic scaling, rotation by multiples of ninety degrees.
		Eigen::Matrix3d instance_rotation_trafo =
			(Eigen::AngleAxisd(instance_transformation.get_rotation().z(), Vec3d::UnitZ()) *
			 Eigen::AngleAxisd(instance_transformation.get_rotation().y(), Vec3d::UnitY()) *
			 Eigen::AngleAxisd(instance_transformation.get_rotation().x(), Vec3d::UnitX())).toRotationMatrix();
		Eigen::Matrix3d volume_rotation_trafo =
			(Eigen::AngleAxisd(-instance_transformation.get_rotation().x(), Vec3d::UnitX()) *
			 Eigen::AngleAxisd(-instance_transformation.get_rotation().y(), Vec3d::UnitY()) *
			 Eigen::AngleAxisd(-instance_transformation.get_rotation().z(), Vec3d::UnitZ())).toRotationMatrix();

		// 8 corners of the bounding box.
		auto pts = Eigen::MatrixXd(8, 3);
		pts(0, 0) = bbox.min.x(); pts(0, 1) = bbox.min.y(); pts(0, 2) = bbox.min.z();
		pts(1, 0) = bbox.min.x(); pts(1, 1) = bbox.min.y(); pts(1, 2) = bbox.max.z();
		pts(2, 0) = bbox.min.x(); pts(2, 1) = bbox.max.y(); pts(2, 2) = bbox.min.z();
		pts(3, 0) = bbox.min.x(); pts(3, 1) = bbox.max.y(); pts(3, 2) = bbox.max.z();
		pts(4, 0) = bbox.max.x(); pts(4, 1) = bbox.min.y(); pts(4, 2) = bbox.min.z();
		pts(5, 0) = bbox.max.x(); pts(5, 1) = bbox.min.y(); pts(5, 2) = bbox.max.z();
		pts(6, 0) = bbox.max.x(); pts(6, 1) = bbox.max.y(); pts(6, 2) = bbox.min.z();
		pts(7, 0) = bbox.max.x(); pts(7, 1) = bbox.max.y(); pts(7, 2) = bbox.max.z();

		// Corners of the bounding box transformed into the modifier mesh coordinate space, with inverse rotation applied to the modifier.
		auto qs = pts * 
			(instance_rotation_trafo *
			 Eigen::Scaling(instance_transformation.get_scaling_factor().cwiseProduct(instance_transformation.get_mirror())) * 
			 volume_rotation_trafo).inverse().transpose();
		// Fill in scaling based on least squares fitting of the bounding box corners.
		Vec3d scale;
		for (int i = 0; i < 3; ++ i)
			scale(i) = pts.col(i).dot(qs.col(i)) / pts.col(i).dot(pts.col(i));

		out.set_rotation(Geometry::extract_euler_angles(volume_rotation_trafo));
		out.set_scaling_factor(Vec3d(std::abs(scale(0)), std::abs(scale(1)), std::abs(scale(2))));
		out.set_mirror(Vec3d(scale(0) > 0 ? 1. : -1, scale(1) > 0 ? 1. : -1, scale(2) > 0 ? 1. : -1));
    }
	else
	{
		// General anisotropic scaling, general rotation.
		// Keep the modifier mesh in the instance coordinate system, so the modifier mesh will not be aligned with the world.
		// Scale it to get the required size.
		out.set_scaling_factor(instance_transformation.get_scaling_factor().cwiseInverse());
	}

    return out;
}

void ObjectList::load_generic_subobject(const std::string& type_name, const ModelVolumeType type)
{
    const auto obj_idx = get_selected_obj_idx();
    if (obj_idx < 0) 
        return;

    const Selection& selection = wxGetApp().plater()->canvas3D()->get_selection();
    assert(obj_idx == selection.get_object_idx());

    /** Any changes of the Object's composition is duplicated for all Object's Instances
      * So, It's enough to take a bounding box of a first selected Instance and calculate Part(generic_subobject) position
      */
    int instance_idx = *selection.get_instance_idxs().begin();
    assert(instance_idx != -1);
    if (instance_idx == -1)
        return;

    // Selected object
    ModelObject  &model_object = *(*m_objects)[obj_idx];
    // Bounding box of the selected instance in world coordinate system including the translation, without modifiers.
    BoundingBoxf3 instance_bb = model_object.instance_bounding_box(instance_idx);

    const wxString name = _(L("Generic")) + "-" + _(type_name);
    TriangleMesh mesh;

    double side = wxGetApp().plater()->canvas3D()->get_size_proportional_to_max_bed_size(0.1);

    if (type_name == "Box")
        // Sitting on the print bed, left front front corner at (0, 0).
        mesh = make_cube(side, side, side);
    else if (type_name == "Cylinder")
        // Centered around 0, sitting on the print bed.
        // The cylinder has the same volume as the box above.
        mesh = make_cylinder(0.564 * side, side);
    else if (type_name == "Sphere")
        // Centered around 0, half the sphere below the print bed, half above.
        // The sphere has the same volume as the box above.
        mesh = make_sphere(0.62 * side, PI / 18);
    else if (type_name == "Slab")
        // Sitting on the print bed, left front front corner at (0, 0).
        mesh = make_cube(instance_bb.size().x()*1.5, instance_bb.size().y()*1.5, instance_bb.size().z()*0.5);
    mesh.repair();
    
	// Mesh will be centered when loading.
    ModelVolume *new_volume = model_object.add_volume(std::move(mesh));
    new_volume->set_type(type);

#if !ENABLE_GENERIC_SUBPARTS_PLACEMENT
    new_volume->set_offset(Vec3d(0.0, 0.0, model_object.origin_translation(2) - mesh.stl.stats.min(2)));
#endif // !ENABLE_GENERIC_SUBPARTS_PLACEMENT
#if !ENABLE_VOLUMES_CENTERING_FIXES
    new_volume->center_geometry();
#endif // !ENABLE_VOLUMES_CENTERING_FIXES

#if ENABLE_GENERIC_SUBPARTS_PLACEMENT
    if (instance_idx != -1)
    {
        // First (any) GLVolume of the selected instance. They all share the same instance matrix.
        const GLVolume* v = selection.get_volume(*selection.get_volume_idxs().begin());
        // Transform the new modifier to be aligned with the print bed.
		const BoundingBoxf3 mesh_bb = new_volume->mesh.bounding_box();
		new_volume->set_transformation(volume_to_bed_transformation(v->get_instance_transformation(), mesh_bb));
        // Set the modifier position.
        auto offset = (type_name == "Slab") ?
            // Slab: Lift to print bed
			Vec3d(0., 0., 0.5 * mesh_bb.size().z() + instance_bb.min.z() - v->get_instance_offset().z()) :
            // Translate the new modifier to be pickable: move to the left front corner of the instance's bounding box, lift to print bed.
            Vec3d(instance_bb.max(0), instance_bb.min(1), instance_bb.min(2)) + 0.5 * mesh_bb.size() - v->get_instance_offset();
        new_volume->set_offset(v->get_instance_transformation().get_matrix(true).inverse() * offset);
    }
#endif // ENABLE_GENERIC_SUBPARTS_PLACEMENT

    new_volume->name = into_u8(name);
    // set a default extruder value, since user can't add it manually
    new_volume->config.set_key_value("extruder", new ConfigOptionInt(0));

    changed_object(obj_idx);

    const auto object_item = m_objects_model->GetTopParent(GetSelection());
    select_item(m_objects_model->AddVolumeChild(object_item, name, type));
#ifndef __WXOSX__ //#ifdef __WXMSW__ // #ys_FIXME
    selection_changed();
#endif //no __WXOSX__ //__WXMSW__
}

void ObjectList::del_object(const int obj_idx)
{
    wxGetApp().plater()->delete_object_from_model(obj_idx);
}

// Delete subobject
void ObjectList::del_subobject_item(wxDataViewItem& item)
{
    if (!item) return;

    int obj_idx, idx;
    ItemType type;

    m_objects_model->GetItemInfo(item, type, obj_idx, idx);
    if (type == itUndef)
        return;

    if (type == itSettings)
        del_settings_from_config();
    else if (type == itInstanceRoot && obj_idx != -1)
        del_instances_from_object(obj_idx);
    else if (idx == -1)
        return;
    else if (!del_subobject_from_object(obj_idx, idx, type))
        return;

    m_objects_model->Delete(item);
}

void ObjectList::del_settings_from_config()
{
    auto opt_keys = m_config->keys();
    if (opt_keys.size() == 1 && opt_keys[0] == "extruder")
        return;
    int extruder = -1;
    if (m_config->has("extruder"))
        extruder = m_config->option<ConfigOptionInt>("extruder")->value;

    m_config->clear();

    if (extruder >= 0)
        m_config->set_key_value("extruder", new ConfigOptionInt(extruder));
}

void ObjectList::del_instances_from_object(const int obj_idx)
{
    auto& instances = (*m_objects)[obj_idx]->instances;
    if (instances.size() <= 1)
        return;

    while ( instances.size()> 1)
        instances.pop_back();

    (*m_objects)[obj_idx]->invalidate_bounding_box(); // ? #ys_FIXME

    changed_object(obj_idx);
}

bool ObjectList::del_subobject_from_object(const int obj_idx, const int idx, const int type)
{
	if (obj_idx == 1000)
		// Cannot delete a wipe tower.
		return false;

    ModelObject* object = (*m_objects)[obj_idx];

    if (type == itVolume) {
        const auto volume = object->volumes[idx];

        // if user is deleting the last solid part, throw error
        int solid_cnt = 0;
        for (auto vol : object->volumes)
            if (vol->is_model_part())
                ++solid_cnt;
        if (volume->is_model_part() && solid_cnt == 1) {
            Slic3r::GUI::show_error(nullptr, _(L("You can't delete the last solid part from object.")));
            return false;
        }

        object->delete_volume(idx);

        if (object->volumes.size() == 1)
        {
            const auto last_volume = object->volumes[0];
            if (!last_volume->config.empty()) {
                object->config.apply(last_volume->config);
                last_volume->config.clear();
            }
        }
    }
    else if (type == itInstance) {
        if (object->instances.size() == 1) {
            Slic3r::GUI::show_error(nullptr, _(L("You can't delete the last intance from object.")));
            return false;
        }
        object->delete_instance(idx);
    }
    else
        return false;

    changed_object(obj_idx);

    return true;
}

void ObjectList::split()
{
    const auto item = GetSelection();
    const int obj_idx = get_selected_obj_idx();
    if (!item || obj_idx < 0)
        return;

    ModelVolume* volume;
    if (!get_volume_by_item(item, volume)) return;
    DynamicPrintConfig&	config = printer_config();
	const ConfigOption *nozzle_dmtrs_opt = config.option("nozzle_diameter", false);
	const auto nozzle_dmrs_cnt = (nozzle_dmtrs_opt == nullptr) ? size_t(1) : dynamic_cast<const ConfigOptionFloats*>(nozzle_dmtrs_opt)->values.size();
    if (volume->split(nozzle_dmrs_cnt) == 1) {
        wxMessageBox(_(L("The selected object couldn't be split because it contains only one part.")));
        return;
    }

    wxBusyCursor wait;

    auto model_object = (*m_objects)[obj_idx];

    auto parent = m_objects_model->GetTopParent(item);
    if (parent)
        m_objects_model->DeleteVolumeChildren(parent);
    else
        parent = item;

    for (auto id = 0; id < model_object->volumes.size(); id++) {
        const auto vol_item = m_objects_model->AddVolumeChild(parent, from_u8(model_object->volumes[id]->name),
            model_object->volumes[id]->is_modifier() ?
            ModelVolumeType::PARAMETER_MODIFIER : ModelVolumeType::MODEL_PART,
            model_object->volumes[id]->config.has("extruder") ?
            model_object->volumes[id]->config.option<ConfigOptionInt>("extruder")->value : 0,
            false);
        // add settings to the part, if it has those
        auto opt_keys = model_object->volumes[id]->config.keys();
        if ( !(opt_keys.size() == 1 && opt_keys[0] == "extruder") ) {
            select_item(m_objects_model->AddSettingsChild(vol_item));
            /*Collapse*/Expand(vol_item);
        }
    }

    if (parent == item)
        Expand(parent);

    changed_object(obj_idx);
}

bool ObjectList::get_volume_by_item(const wxDataViewItem& item, ModelVolume*& volume)
{
    auto obj_idx = get_selected_obj_idx();
    if (!item || obj_idx < 0)
        return false;
    const auto volume_id = m_objects_model->GetVolumeIdByItem(item);
    const bool split_part = m_objects_model->GetItemType(item) == itVolume;

    // object is selected
    if (volume_id < 0) {
        if ( split_part || (*m_objects)[obj_idx]->volumes.size() > 1 ) 
            return false;
        volume = (*m_objects)[obj_idx]->volumes[0];
    }
    // volume is selected
    else
        volume = (*m_objects)[obj_idx]->volumes[volume_id];
    
    return true;
}

bool ObjectList::is_splittable()
{
    const wxDataViewItem item = GetSelection();
    if (!item) return false;

    ModelVolume* volume;
    if (!get_volume_by_item(item, volume) || !volume)
        return false;

    return volume->is_splittable();
}

bool ObjectList::selected_instances_of_same_object()
{
    wxDataViewItemArray sels;
    GetSelections(sels);

    const int obj_idx = m_objects_model->GetObjectIdByItem(sels.front());

    for (auto item : sels) {
        if (! (m_objects_model->GetItemType(item) & itInstance) ||
            obj_idx != m_objects_model->GetObjectIdByItem(item))
            return false;
    }
    return true;
}

bool ObjectList::can_split_instances()
{
    const Selection& selection = wxGetApp().plater()->canvas3D()->get_selection();
    return selection.is_multiple_full_instance() || selection.is_single_full_instance();
}

// NO_PARAMETERS function call means that changed object index will be determine from Selection() 
void ObjectList::changed_object(const int obj_idx/* = -1*/) const 
{
    wxGetApp().plater()->changed_object(obj_idx < 0 ? get_selected_obj_idx() : obj_idx);
}

void ObjectList::part_selection_changed()
{
    int obj_idx = -1;
    int volume_id = -1;
    m_config = nullptr;
    wxString og_name = wxEmptyString;

    bool update_and_show_manipulations = false;
    bool update_and_show_settings = false;

    const auto item = GetSelection();

    if ( multiple_selection() || item && m_objects_model->GetItemType(item) == itInstanceRoot ) 
    {
        og_name = _(L("Group manipulation"));

        const Selection& selection = wxGetApp().plater()->canvas3D()->get_selection();
        // don't show manipulation panel for case of all Object's parts selection 
        update_and_show_manipulations = !selection.is_single_full_instance();
    }
    else
    {
        if (item)
        {
            if (m_objects_model->GetParent(item) == wxDataViewItem(0)) {
                obj_idx = m_objects_model->GetIdByItem(item);
                og_name = _(L("Object manipulation"));
                m_config = &(*m_objects)[obj_idx]->config;
                update_and_show_manipulations = true;
            }
            else {
                auto parent = m_objects_model->GetParent(item);
                // Take ID of the parent object to "inform" perl-side which object have to be selected on the scene
                obj_idx = m_objects_model->GetIdByItem(parent);
                if (m_objects_model->GetItemType(item) == itSettings) {
                    if (m_objects_model->GetParent(parent) == wxDataViewItem(0)) {
                        og_name = _(L("Object Settings to modify"));
                        m_config = &(*m_objects)[obj_idx]->config;
                    }
                    else {
                        og_name = _(L("Part Settings to modify"));
                        auto main_parent = m_objects_model->GetParent(parent);
                        obj_idx = m_objects_model->GetIdByItem(main_parent);
                        const auto volume_id = m_objects_model->GetVolumeIdByItem(parent);
                        m_config = &(*m_objects)[obj_idx]->volumes[volume_id]->config;
                    }
                    update_and_show_settings = true;
                }
                else if (m_objects_model->GetItemType(item) == itVolume) {
                    og_name = _(L("Part manipulation"));
                    volume_id = m_objects_model->GetVolumeIdByItem(item);
                    m_config = &(*m_objects)[obj_idx]->volumes[volume_id]->config;
                    update_and_show_manipulations = true;
                }
                else if (m_objects_model->GetItemType(item) == itInstance) {
                    og_name = _(L("Instance manipulation"));
                    update_and_show_manipulations = true;

                    // fill m_config by object's values
                    const int obj_idx_ = m_objects_model->GetObjectIdByItem(item);
                    m_config = &(*m_objects)[obj_idx_]->config;
                }
            }
        }
    }

    m_selected_object_id = obj_idx;

    if (update_and_show_manipulations) {
        wxGetApp().obj_manipul()->get_og()->set_name(" " + og_name + " ");

        if (item) {
            wxGetApp().obj_manipul()->get_og()->set_value("object_name", m_objects_model->GetName(item));
            wxGetApp().obj_manipul()->update_manifold_warning_icon_state(get_mesh_errors_list(obj_idx, volume_id));
        }
    }

    if (update_and_show_settings)
        wxGetApp().obj_settings()->get_og()->set_name(" " + og_name + " ");

    Sidebar& panel = wxGetApp().sidebar();
    panel.Freeze();

    wxGetApp().obj_manipul() ->UpdateAndShow(update_and_show_manipulations);
    wxGetApp().obj_settings()->UpdateAndShow(update_and_show_settings);
    wxGetApp().sidebar().show_info_sizer();

    panel.Layout();
    panel.Thaw();
}

void ObjectList::add_object_to_list(size_t obj_idx)
{
    auto model_object = (*m_objects)[obj_idx];
    const wxString& item_name = from_u8(model_object->name);
    const auto item = m_objects_model->Add(item_name,
                      !model_object->config.has("extruder") ? 0 :
                      model_object->config.option<ConfigOptionInt>("extruder")->value);

    // Add error icon if detected auto-repaire
    if (get_mesh_errors_count(obj_idx) > 0) {
        wxVariant variant;
        variant << DataViewBitmapText(item_name, m_bmp_manifold_warning.bmp());
        m_objects_model->SetValue(variant, item, 0);
    }

    // add volumes to the object
    if (model_object->volumes.size() > 1) {
        for (auto id = 0; id < model_object->volumes.size(); id++) {
            auto vol_item = m_objects_model->AddVolumeChild(item,
                from_u8(model_object->volumes[id]->name),
                model_object->volumes[id]->type(),
                !model_object->volumes[id]->config.has("extruder") ? 0 :
                model_object->volumes[id]->config.option<ConfigOptionInt>("extruder")->value,
                false);
            auto opt_keys = model_object->volumes[id]->config.keys();
            if (!opt_keys.empty() && !(opt_keys.size() == 1 && opt_keys[0] == "extruder")) {
                select_item(m_objects_model->AddSettingsChild(vol_item));
                /*Collapse*/Expand(vol_item);
            }
        }
        Expand(item);
    }

    // add instances to the object, if it has those
    if (model_object->instances.size()>1)
        increase_object_instances(obj_idx, model_object->instances.size());

    // add settings to the object, if it has those
    auto opt_keys = model_object->config.keys();
    if (!opt_keys.empty() && !(opt_keys.size() == 1 && opt_keys[0] == "extruder")) {
        select_item(m_objects_model->AddSettingsChild(item));
        /*Collapse*/Expand(item);
    }

#ifndef __WXOSX__ 
    selection_changed();
#endif //__WXMSW__
}

void ObjectList::delete_object_from_list()
{
    auto item = GetSelection();
    if (!item) 
        return;
    if (m_objects_model->GetParent(item) == wxDataViewItem(0))
        select_item(m_objects_model->Delete(item));
    else
        select_item(m_objects_model->Delete(m_objects_model->GetParent(item)));
}

void ObjectList::delete_object_from_list(const size_t obj_idx)
{
    select_item(m_objects_model->Delete(m_objects_model->GetItemById(obj_idx)));
}

void ObjectList::delete_volume_from_list(const size_t obj_idx, const size_t vol_idx)
{
    select_item(m_objects_model->Delete(m_objects_model->GetItemByVolumeId(obj_idx, vol_idx)));
}

void ObjectList::delete_instance_from_list(const size_t obj_idx, const size_t inst_idx)
{
    select_item(m_objects_model->Delete(m_objects_model->GetItemByInstanceId(obj_idx, inst_idx)));
}

void ObjectList::delete_from_model_and_list(const ItemType type, const int obj_idx, const int sub_obj_idx)
{
    if ( !(type&(itObject|itVolume|itInstance)) )
        return;

    if (type&itObject) {
        del_object(obj_idx);
        delete_object_from_list(obj_idx);
    }
    else {
        del_subobject_from_object(obj_idx, sub_obj_idx, type);

        type == itVolume ? delete_volume_from_list(obj_idx, sub_obj_idx) :
            delete_instance_from_list(obj_idx, sub_obj_idx);
    }
}

void ObjectList::delete_from_model_and_list(const std::vector<ItemForDelete>& items_for_delete)
{
    if (items_for_delete.empty())
        return;

    for (std::vector<ItemForDelete>::const_reverse_iterator item = items_for_delete.rbegin(); item != items_for_delete.rend(); ++item)
    {
        if (!(item->type&(itObject | itVolume | itInstance)))
            continue;
        if (item->type&itObject) {
            del_object(item->obj_idx);
            m_objects_model->Delete(m_objects_model->GetItemById(item->obj_idx));
        }
        else {
            if (!del_subobject_from_object(item->obj_idx, item->sub_obj_idx, item->type))
                continue;
            if (item->type&itVolume)
            {
                m_objects_model->Delete(m_objects_model->GetItemByVolumeId(item->obj_idx, item->sub_obj_idx));
                if ((*m_objects)[item->obj_idx]->volumes.size() == 1 && 
                    (*m_objects)[item->obj_idx]->config.has("extruder"))
                {
                    const wxString extruder = wxString::Format("%d", (*m_objects)[item->obj_idx]->config.option<ConfigOptionInt>("extruder")->value);
                    m_objects_model->SetValue(extruder, m_objects_model->GetItemById(item->obj_idx), 1);
                }
                wxGetApp().plater()->canvas3D()->ensure_on_bed(item->obj_idx);
            }
            else
                m_objects_model->Delete(m_objects_model->GetItemByInstanceId(item->obj_idx, item->sub_obj_idx));
        }
    }
    part_selection_changed();
}

void ObjectList::delete_all_objects_from_list()
{
    m_objects_model->DeleteAll();
    part_selection_changed();
}

void ObjectList::increase_object_instances(const size_t obj_idx, const size_t num)
{
    select_item(m_objects_model->AddInstanceChild(m_objects_model->GetItemById(obj_idx), num));
}

void ObjectList::decrease_object_instances(const size_t obj_idx, const size_t num)
{
    select_item(m_objects_model->DeleteLastInstance(m_objects_model->GetItemById(obj_idx), num));
}

void ObjectList::unselect_objects()
{
    if (!GetSelection())
        return;

    m_prevent_list_events = true;
    UnselectAll();
    part_selection_changed();
    m_prevent_list_events = false;
}

void ObjectList::select_current_object(int idx)
{
    m_prevent_list_events = true;
    UnselectAll();
    if (idx >= 0)
        Select(m_objects_model->GetItemById(idx));
    part_selection_changed();
    m_prevent_list_events = false;
}

void ObjectList::select_current_volume(int idx, int vol_idx)
{
    if (vol_idx < 0) {
        select_current_object(idx);
        return;
    }
    m_prevent_list_events = true;
    UnselectAll();
    if (idx >= 0)
        Select(m_objects_model->GetItemByVolumeId(idx, vol_idx));
    part_selection_changed();
    m_prevent_list_events = false;
}

void ObjectList::remove()
{
    if (GetSelectedItemsCount() == 0)
        return;

    wxDataViewItemArray sels;
    GetSelections(sels);

    for (auto& item : sels)
    {
        if (m_objects_model->GetParent(item) == wxDataViewItem(0))
            delete_from_model_and_list(itObject, m_objects_model->GetIdByItem(item), -1);
        else {
            if (sels.size() == 1)
                select_item(m_objects_model->GetParent(item));
            del_subobject_item(item);
        }
    }
}

void ObjectList::init_objects()
{
    m_objects = wxGetApp().model_objects();
}

bool ObjectList::multiple_selection() const 
{
    return GetSelectedItemsCount() > 1;
}

bool ObjectList::is_selected(const ItemType type) const
{
    const wxDataViewItem& item = GetSelection();
    if (item)
        return m_objects_model->GetItemType(item) == type;

    return false;
}

void ObjectList::update_selections()
{
    const Selection& selection = wxGetApp().plater()->canvas3D()->get_selection();
    wxDataViewItemArray sels;

    m_selection_mode = smInstance;

    // We doesn't update selection if SettingsItem for the current object/part is selected
    if (GetSelectedItemsCount() == 1 && m_objects_model->GetItemType(GetSelection()) == itSettings )
    {
        const auto item = GetSelection();
        if (selection.is_single_full_object() && 
            m_objects_model->GetIdByItem(m_objects_model->GetParent(item)) == selection.get_object_idx())
            return; 
        if (selection.is_single_volume() || selection.is_any_modifier()) {
            const auto gl_vol = selection.get_volume(*selection.get_volume_idxs().begin());
            if (m_objects_model->GetVolumeIdByItem(m_objects_model->GetParent(item)) == gl_vol->volume_idx())
                return;
        }
    }
    else if (selection.is_single_full_object() || selection.is_multiple_full_object())
    {
        const Selection::ObjectIdxsToInstanceIdxsMap& objects_content = selection.get_content();
        for (const auto& object : objects_content) {
            if (object.second.size() == 1)          // object with 1 instance                
                sels.Add(m_objects_model->GetItemById(object.first));
            else if (object.second.size() > 1)      // object with several instances                
            {
                wxDataViewItemArray current_sels;
                GetSelections(current_sels);
                const wxDataViewItem frst_inst_item = m_objects_model->GetItemByInstanceId(object.first, 0);

                bool root_is_selected = false;
                for (const auto& item:current_sels)
                    if (item == m_objects_model->GetParent(frst_inst_item) || 
                        item == m_objects_model->GetTopParent(frst_inst_item)) {
                        root_is_selected = true;
                        sels.Add(item);
                        break;
                    }
                if (root_is_selected)
                    continue;

                const Selection::InstanceIdxsList& instances = object.second;
                for (const auto& inst : instances)
                    sels.Add(m_objects_model->GetItemByInstanceId(object.first, inst));
            }
        }
    }
    else if (selection.is_any_volume() || selection.is_any_modifier())
    {
        for (auto idx : selection.get_volume_idxs()) {
            const auto gl_vol = selection.get_volume(idx);
			if (gl_vol->volume_idx() >= 0)
                // Only add GLVolumes with non-negative volume_ids. GLVolumes with negative volume ids
                // are not associated with ModelVolumes, but they are temporarily generated by the backend
                // (for example, SLA supports or SLA pad).
                sels.Add(m_objects_model->GetItemByVolumeId(gl_vol->object_idx(), gl_vol->volume_idx()));
        }
        m_selection_mode = smVolume;
    }
    else if (selection.is_single_full_instance() || selection.is_multiple_full_instance())
    {
        for (auto idx : selection.get_instance_idxs()) {            
            sels.Add(m_objects_model->GetItemByInstanceId(selection.get_object_idx(), idx));
        }
    }
    else if (selection.is_mixed())
    {
        const Selection::ObjectIdxsToInstanceIdxsMap& objects_content_list = selection.get_content();

        for (auto idx : selection.get_volume_idxs()) {
            const auto gl_vol = selection.get_volume(idx);
            const auto& glv_obj_idx = gl_vol->object_idx();
            const auto& glv_ins_idx = gl_vol->instance_idx();

            bool is_selected = false;

            for (auto obj_ins : objects_content_list) {
                if (obj_ins.first == glv_obj_idx) {
                    if (obj_ins.second.find(glv_ins_idx) != obj_ins.second.end()) {
                        if (glv_ins_idx == 0 && (*m_objects)[glv_obj_idx]->instances.size() == 1)
                            sels.Add(m_objects_model->GetItemById(glv_obj_idx));
                        else
                            sels.Add(m_objects_model->GetItemByInstanceId(glv_obj_idx, glv_ins_idx));

                        is_selected = true;
                        break;
                    }
                }
            }

            if (is_selected)
                continue;

            const auto& glv_vol_idx = gl_vol->volume_idx();
            if (glv_vol_idx == 0 && (*m_objects)[glv_obj_idx]->volumes.size() == 1)
                sels.Add(m_objects_model->GetItemById(glv_obj_idx));
            else
                sels.Add(m_objects_model->GetItemByVolumeId(glv_obj_idx, glv_vol_idx));
        }
    }

    if (sels.size() == 0)
        m_selection_mode = smUndef;
    
    select_items(sels);

    // Scroll selected Item in the middle of an object list
    this->EnsureVisible(this->GetCurrentItem());
}

void ObjectList::update_selections_on_canvas()
{
    Selection& selection = wxGetApp().plater()->canvas3D()->get_selection();

    const int sel_cnt = GetSelectedItemsCount();
    if (sel_cnt == 0) {
        selection.clear();
        wxGetApp().plater()->canvas3D()->update_gizmos_on_off_state();
        return;
    }

    auto add_to_selection = [this](const wxDataViewItem& item, Selection& selection, int instance_idx, bool as_single_selection)
    {
        const ItemType& type = m_objects_model->GetItemType(item);
        if ( type == itInstanceRoot || m_objects_model->GetParent(item) == wxDataViewItem(0) ) {
            wxDataViewItem obj_item = type == itInstanceRoot ? m_objects_model->GetParent(item) : item;
            selection.add_object(m_objects_model->GetIdByItem(obj_item), as_single_selection);
            return;
        }

        if (type == itVolume) {
            const int obj_idx = m_objects_model->GetIdByItem(m_objects_model->GetParent(item));
            const int vol_idx = m_objects_model->GetVolumeIdByItem(item);
            selection.add_volume(obj_idx, vol_idx, std::max(instance_idx, 0), as_single_selection);
        }
        else if (type == itInstance) {
            const int obj_idx = m_objects_model->GetIdByItem(m_objects_model->GetTopParent(item));
            const int inst_idx = m_objects_model->GetInstanceIdByItem(item);
            selection.add_instance(obj_idx, inst_idx, as_single_selection);
        }
    };

    // stores current instance idx before to clear the selection
    int instance_idx = selection.get_instance_idx();

    if (sel_cnt == 1) {
        wxDataViewItem item = GetSelection();
        if (m_objects_model->GetItemType(item) & (itSettings|itInstanceRoot))
            add_to_selection(m_objects_model->GetParent(item), selection, instance_idx, true);
        else
            add_to_selection(item, selection, instance_idx, true);

        wxGetApp().plater()->canvas3D()->update_gizmos_on_off_state();
        wxGetApp().plater()->canvas3D()->render();
        return;
    }
    
    wxDataViewItemArray sels;
    GetSelections(sels);

    selection.clear();
    for (auto item: sels)
        add_to_selection(item, selection, instance_idx, false);

    wxGetApp().plater()->canvas3D()->update_gizmos_on_off_state();
    wxGetApp().plater()->canvas3D()->render();
}

void ObjectList::select_item(const wxDataViewItem& item)
{
    if (! item.IsOk()) { return; }

    m_prevent_list_events = true;

    UnselectAll();
    Select(item);
    part_selection_changed();

    m_prevent_list_events = false;
}

void ObjectList::select_items(const wxDataViewItemArray& sels)
{
    m_prevent_list_events = true;

    UnselectAll();
    SetSelections(sels);
    part_selection_changed();

    m_prevent_list_events = false;
}

void ObjectList::select_all()
{
    SelectAll();
    selection_changed();
}

void ObjectList::select_item_all_children()
{
    wxDataViewItemArray sels;

    // There is no selection before OR some object is selected   =>  select all objects
    if (!GetSelection() || m_objects_model->GetItemType(GetSelection()) == itObject) {
        for (int i = 0; i < m_objects->size(); i++)
            sels.Add(m_objects_model->GetItemById(i));
        m_selection_mode = smInstance;
    }
    else {
        const auto item = GetSelection();
        // Some volume(instance) is selected    =>  select all volumes(instances) inside the current object
        if (m_objects_model->GetItemType(item) & (itVolume | itInstance))
            m_objects_model->GetChildren(m_objects_model->GetParent(item), sels);

        m_selection_mode = m_objects_model->GetItemType(item)&itVolume ? smVolume : smInstance;
    }

    SetSelections(sels);
    selection_changed();
}

// update selection mode for non-multiple selection
void ObjectList::update_selection_mode()
{
    // All items are unselected 
    if (!GetSelection())
    {
        m_last_selected_item = wxDataViewItem(0);
        m_selection_mode = smUndef;
        return;
    }

    const ItemType type = m_objects_model->GetItemType(GetSelection());
    m_selection_mode =  type&itSettings ? smUndef   :
                        type&itVolume   ? smVolume  : smInstance;
}

// check last selected item. If is it possible to select it
bool ObjectList::check_last_selection(wxString& msg_str)
{
    if (!m_last_selected_item)
        return true;
        
    const bool is_shift_pressed = wxGetKeyState(WXK_SHIFT);

    /* We can't mix Parts and Objects/Instances.
     * So, show information about it
     */
    const ItemType type = m_objects_model->GetItemType(m_last_selected_item);

    // check a case of a selection of the Parts from different Objects
    bool impossible_multipart_selection = false;
    if (type & itVolume && m_selection_mode == smVolume)
    {
        wxDataViewItemArray sels;
        GetSelections(sels);
        for (const auto& sel: sels)
            if (sel != m_last_selected_item && 
                m_objects_model->GetParent(sel) != m_objects_model->GetParent(m_last_selected_item))
            {
                impossible_multipart_selection = true;
                break;
            }
    }

    if (impossible_multipart_selection ||
        type & itSettings ||
        type & itVolume && m_selection_mode == smInstance ||
        !(type & itVolume) && m_selection_mode == smVolume)
    {
        // Inform user why selection isn't complited
        const wxString item_type = m_selection_mode == smInstance ? _(L("Object or Instance")) : _(L("Part"));

        msg_str = wxString::Format( _(L("Unsupported selection")) + "\n\n" + 
                                    _(L("You started your selection with %s Item.")) + "\n" +
                                    _(L("In this mode you can select only other %s Items%s")), 
                                    item_type, item_type,
                                    m_selection_mode == smInstance ? "." : 
                                                        " " + _(L("of a current Object")));

        // Unselect last selected item, if selection is without SHIFT
        if (!is_shift_pressed) {
            Unselect(m_last_selected_item);
            show_info(this, msg_str, _(L("Info")));
        }
        
        return is_shift_pressed;
    }

    return true;
}

void ObjectList::fix_multiselection_conflicts()
{
    if (GetSelectedItemsCount() <= 1) {
        update_selection_mode();
        return;
    }

    wxString msg_string;
    if (!check_last_selection(msg_string))
        return;

    m_prevent_list_events = true;

    wxDataViewItemArray sels;
    GetSelections(sels);

    if (m_selection_mode == smVolume)
    {
        // identify correct parent of the initial selected item
        const wxDataViewItem& parent = m_objects_model->GetParent(m_last_selected_item == sels.front() ? sels.back() : sels.front());

        sels.clear();
        wxDataViewItemArray children; // selected volumes from current parent
        m_objects_model->GetChildren(parent, children);

        for (const auto child : children)
            if (IsSelected(child) && m_objects_model->GetItemType(child)&itVolume)
                sels.Add(child);

        // If some part is selected, unselect all items except of selected parts of the current object
        UnselectAll();
        SetSelections(sels);
    }
    else
    {
        for (const auto item : sels)
        {
            if (!IsSelected(item)) // if this item is unselected now (from previous actions)
                continue;

            if (m_objects_model->GetItemType(item) & itSettings) {
                Unselect(item);
                continue;
            }

            const wxDataViewItem& parent = m_objects_model->GetParent(item);
            if (parent != wxDataViewItem(0) && IsSelected(parent))
                Unselect(parent);
            else
            {
                wxDataViewItemArray unsels;
                m_objects_model->GetAllChildren(item, unsels);
                for (const auto unsel_item : unsels)
                    Unselect(unsel_item);
            }

            if (m_objects_model->GetItemType(item) & itVolume)
                Unselect(item);

            m_selection_mode = smInstance;
        }
    }

    if (!msg_string.IsEmpty())
        show_info(this, msg_string, _(L("Info")));

    if (!IsSelected(m_last_selected_item))
        m_last_selected_item = wxDataViewItem(0);

    m_prevent_list_events = false;
}

ModelVolume* ObjectList::get_selected_model_volume()
{
    auto item = GetSelection();
    if (!item || m_objects_model->GetItemType(item) != itVolume)
        return nullptr;

    const auto vol_idx = m_objects_model->GetVolumeIdByItem(item);
    const auto obj_idx = get_selected_obj_idx();
    if (vol_idx < 0 || obj_idx < 0)
        return nullptr;

    return (*m_objects)[obj_idx]->volumes[vol_idx];
}

void ObjectList::change_part_type()
{
    ModelVolume* volume = get_selected_model_volume();
    if (!volume)
        return;

    const ModelVolumeType type = volume->type();
    if (type == ModelVolumeType::MODEL_PART)
    {
        const int obj_idx = get_selected_obj_idx();
        if (obj_idx < 0) return;

        int model_part_cnt = 0;
        for (auto vol : (*m_objects)[obj_idx]->volumes) {
            if (vol->type() == ModelVolumeType::MODEL_PART)
                ++model_part_cnt;
        }

        if (model_part_cnt == 1) {
            Slic3r::GUI::show_error(nullptr, _(L("You can't change a type of the last solid part of the object.")));
            return;
        }
    }

    const wxString names[] = { "Part", "Modifier", "Support Enforcer", "Support Blocker" };
    
    auto new_type = ModelVolumeType(wxGetSingleChoiceIndex("Type: ", _(L("Select type of part")), wxArrayString(4, names), int(type)));

	if (new_type == type || new_type == ModelVolumeType::INVALID)
        return;

    const auto item = GetSelection();
    volume->set_type(new_type);
    m_objects_model->SetVolumeType(item, new_type);

    changed_object(get_selected_obj_idx());

    // Update settings showing, if we have it
    //(we show additional settings for Part and Modifier and hide it for Support Blocker/Enforcer)
    const auto settings_item = m_objects_model->GetSettingsItem(item);
    if (settings_item && 
        (new_type == ModelVolumeType::SUPPORT_ENFORCER || new_type == ModelVolumeType::SUPPORT_BLOCKER)) {
        m_objects_model->Delete(settings_item);
    }
    else if (!settings_item && 
              (new_type == ModelVolumeType::MODEL_PART || new_type == ModelVolumeType::PARAMETER_MODIFIER)) {
        select_item(m_objects_model->AddSettingsChild(item));
    }
}

void ObjectList::last_volume_is_deleted(const int obj_idx)
{

    if (obj_idx < 0 || m_objects->empty() ||
        obj_idx <= m_objects->size() ||
        (*m_objects)[obj_idx]->volumes.empty())
        return;
    auto volume = (*m_objects)[obj_idx]->volumes[0];

    // clear volume's config values
    volume->config.clear();

    // set a default extruder value, since user can't add it manually
    volume->config.set_key_value("extruder", new ConfigOptionInt(0));
}

bool ObjectList::has_multi_part_objects()
{
    if (!m_objects_model->IsEmpty()) {
        wxDataViewItemArray items;
        m_objects_model->GetChildren(wxDataViewItem(0), items);

        for (auto& item : items)
            if (m_objects_model->GetItemByType(item, itVolume))
                return true;
    }
    return false;
}

void ObjectList::update_settings_items()
{
    m_prevent_canvas_selection_update = true;
    wxDataViewItemArray sel;
    GetSelections(sel); // stash selection

    wxDataViewItemArray items;
    m_objects_model->GetChildren(wxDataViewItem(0), items);

    for (auto& item : items) {        
        const wxDataViewItem& settings_item = m_objects_model->GetSettingsItem(item);
        select_item(settings_item ? settings_item : m_objects_model->AddSettingsChild(item));

        // If settings item was deleted from the list, 
        // it's need to be deleted from selection array, if it was there
        if (settings_item != m_objects_model->GetSettingsItem(item) && 
            sel.Index(settings_item) != wxNOT_FOUND) {
            sel.Remove(settings_item);
        }
    }

    // restore selection:
    SetSelections(sel);
    m_prevent_canvas_selection_update = false;
}

void ObjectList::update_object_menu()
{
    append_menu_items_add_volume(&m_menu_object);
}

void ObjectList::instances_to_separated_object(const int obj_idx, const std::set<int>& inst_idxs)
{
    if ((*m_objects)[obj_idx]->instances.size() == inst_idxs.size())
    {
        instances_to_separated_objects(obj_idx);
        return;
    }

    // create new object from selected instance  
    ModelObject* model_object = (*m_objects)[obj_idx]->get_model()->add_object(*(*m_objects)[obj_idx]);
    for (int inst_idx = model_object->instances.size() - 1; inst_idx >= 0; inst_idx--)
    {
        if (find(inst_idxs.begin(), inst_idxs.end(), inst_idx) != inst_idxs.end())
            continue;
        model_object->delete_instance(inst_idx);
    }

    // Add new object to the object_list
    add_object_to_list(m_objects->size() - 1);

    for (std::set<int>::const_reverse_iterator it = inst_idxs.rbegin(); it != inst_idxs.rend(); ++it)
    {
        // delete selected instance from the object
        del_subobject_from_object(obj_idx, *it, itInstance);
        delete_instance_from_list(obj_idx, *it);
    }
}

void ObjectList::instances_to_separated_objects(const int obj_idx)
{
    const int inst_cnt = (*m_objects)[obj_idx]->instances.size();

    for (int i = inst_cnt-1; i > 0 ; i--)
    {
        // create new object from initial
        ModelObject* object = (*m_objects)[obj_idx]->get_model()->add_object(*(*m_objects)[obj_idx]);
        for (int inst_idx = object->instances.size() - 1; inst_idx >= 0; inst_idx--)
        {
            if (inst_idx == i)
                continue;
            // delete unnecessary instances
            object->delete_instance(inst_idx);
        }

        // Add new object to the object_list
        add_object_to_list(m_objects->size() - 1);

        // delete current instance from the initial object
        del_subobject_from_object(obj_idx, i, itInstance);
        delete_instance_from_list(obj_idx, i);
    }
}

void ObjectList::split_instances()
{
    const Selection& selection = wxGetApp().plater()->canvas3D()->get_selection();
    const int obj_idx = selection.get_object_idx();
    if (obj_idx == -1)
        return;

    if (selection.is_single_full_object())
    {
        instances_to_separated_objects(obj_idx);
        return;
    }

    const int inst_idx = selection.get_instance_idx();
    const std::set<int> inst_idxs = inst_idx < 0 ?
                                    selection.get_instance_idxs() :
                                    std::set<int>{ inst_idx };

    instances_to_separated_object(obj_idx, inst_idxs);
}

void ObjectList::rename_item()
{
    const wxDataViewItem item = GetSelection();
    if (!item || !(m_objects_model->GetItemType(item) & (itVolume | itObject)))
        return ;

    const wxString new_name = wxGetTextFromUser(_(L("Enter new name"))+":", _(L("Renaming")), 
                                                m_objects_model->GetName(item), this);

    if (new_name.IsEmpty())
        return;

    bool is_unusable_symbol = false;
    std::string chosen_name = Slic3r::normalize_utf8_nfc(new_name.ToUTF8());
    const char* unusable_symbols = "<>:/\\|?*\"";
    for (size_t i = 0; i < std::strlen(unusable_symbols); i++) {
        if (chosen_name.find_first_of(unusable_symbols[i]) != std::string::npos) {
            is_unusable_symbol = true;
        }
    }

    if (is_unusable_symbol) {
        show_error(this, _(L("The supplied name is not valid;")) + "\n" +
            _(L("the following characters are not allowed:")) + " <>:/\\|?*\"");
        return;
    }

    // The icon can't be edited so get its old value and reuse it.
    wxVariant valueOld;
    m_objects_model->GetValue(valueOld, item, 0);

    DataViewBitmapText bmpText;
    bmpText << valueOld;

    // But replace the text with the value entered by user.
    bmpText.SetText(new_name);

    wxVariant value;    
    value << bmpText;
    m_objects_model->SetValue(value, item, 0);
    m_objects_model->ItemChanged(item);

    update_name_in_model(item);
}

void ObjectList::fix_through_netfabb() 
{
    int obj_idx, vol_idx;
    get_selected_item_indexes(obj_idx, vol_idx);

    wxGetApp().plater()->fix_through_netfabb(obj_idx, vol_idx);
    
    update_item_error_icon(obj_idx, vol_idx);
}

void ObjectList::update_item_error_icon(const int obj_idx, const int vol_idx) const 
{
    const wxDataViewItem item = vol_idx <0 ? m_objects_model->GetItemById(obj_idx) :
                                m_objects_model->GetItemByVolumeId(obj_idx, vol_idx);
    if (!item)
        return;

    if (get_mesh_errors_count(obj_idx, vol_idx) == 0) {
        // delete Error_icon if all errors are fixed
        wxVariant variant;
<<<<<<< HEAD
        variant << PrusaDataViewBitmapText(from_u8((*m_objects)[obj_idx]->name), wxNullBitmap);
=======
        variant << DataViewBitmapText(from_u8(model_object->name), wxNullBitmap);
>>>>>>> 065448e9
        m_objects_model->SetValue(variant, item, 0);
    }
}

void ObjectList::msw_rescale()
{
    // update min size !!! A width of control shouldn't be a wxDefaultCoord
    SetMinSize(wxSize(1, 15 * wxGetApp().em_unit()));

    GetColumn(0)->SetWidth(19 * wxGetApp().em_unit());
    GetColumn(1)->SetWidth(8 * wxGetApp().em_unit());
    GetColumn(2)->SetWidth(int(2 * wxGetApp().em_unit()));

    // rescale all icons, used by ObjectList
    rescale_icons();

    // rescale/update existingitems with bitmaps
    m_objects_model->Rescale();

    Layout();
}

void ObjectList::ItemValueChanged(wxDataViewEvent &event)
{
    if (event.GetColumn() == 0)
        update_name_in_model(event.GetItem());
    else if (event.GetColumn() == 1)
        update_extruder_in_config(event.GetItem());
}

void ObjectList::OnEditingDone(wxDataViewEvent &event)
{
    if (event.GetColumn() != 0)
        return;

    const auto renderer = dynamic_cast<BitmapTextRenderer*>(GetColumn(0)->GetRenderer());

    if (renderer->WasCanceled())
        show_error(this, _(L("The supplied name is not valid;")) + "\n" +
                         _(L("the following characters are not allowed:")) + " <>:/\\|?*\"");
}

void ObjectList::show_multi_selection_menu()
{
    wxDataViewItemArray sels;
    GetSelections(sels);

    for (const wxDataViewItem& item : sels)
        if (!(m_objects_model->GetItemType(item) & (itVolume | itObject)))
            // show this menu only for Object(s)/Volume(s) selection
            return;

    wxMenu* menu = new wxMenu();

#ifdef __WXOSX__
    append_menu_item_delete(menu);
#endif //__WXOSX__

    if (extruders_count() > 1)
        append_menu_item(menu, wxID_ANY, _(L("Set extruder for selected items")),
            _(L("Select extruder number for selected objects and/or parts")),
            [this](wxCommandEvent&) { extruder_selection(); }, "", menu);

    PopupMenu(menu);
}

void ObjectList::extruder_selection()
{
    wxArrayString choices;
    choices.Add("default");
    for (int i = 1; i <= extruders_count(); ++i)
        choices.Add(wxString::Format("%d", i));

    const wxString& selected_extruder = wxGetSingleChoice(_(L("Select extruder number:")),
                                                          _(L("This extruder will be set for selected items")),
                                                          choices, 0, this);
    if (selected_extruder.IsEmpty())
        return;

    const int extruder_num = selected_extruder == "default" ? 0 : atoi(selected_extruder.c_str());

//          /* Another variant for an extruder selection */
//     extruder_num = wxGetNumberFromUser(_(L("Attention!!! \n"
//                                              "It's a possibile to set an extruder number \n"
//                                              "for whole Object(s) and/or object Part(s), \n"
//                                              "not for an Instance. ")), 
//                                          _(L("Enter extruder number:")),
//                                          _(L("This extruder will be set for selected items")), 
//                                          1, 1, 5, this);

    set_extruder_for_selected_items(extruder_num);
}

void ObjectList::set_extruder_for_selected_items(const int extruder) const 
{
    wxDataViewItemArray sels;
    GetSelections(sels);

    for (const wxDataViewItem& item : sels)
    {
        DynamicPrintConfig& config = get_item_config(item);
        
        if (config.has("extruder")) {
            if (extruder == 0)
                config.erase("extruder");
            else
                config.option<ConfigOptionInt>("extruder")->value = extruder;
        }
        else if (extruder > 0)
            config.set_key_value("extruder", new ConfigOptionInt(extruder));

        const wxString extruder_str = extruder == 0 ? wxString ("default") : 
                                      wxString::Format("%d", config.option<ConfigOptionInt>("extruder")->value);

        auto const type = m_objects_model->GetItemType(item);

        /* We can change extruder for Object/Volume only.
         * So, if Instance is selected, get its Object item and change it
         */
        m_objects_model->SetValue(extruder_str, type & itInstance ? m_objects_model->GetTopParent(item) : item, 1);

        const int obj_idx = type & itObject ? m_objects_model->GetIdByItem(item) :
                            m_objects_model->GetIdByItem(m_objects_model->GetTopParent(item));

        wxGetApp().plater()->canvas3D()->ensure_on_bed(obj_idx);
    }

    // update scene
    wxGetApp().plater()->update();
}

} //namespace GUI
} //namespace Slic3r <|MERGE_RESOLUTION|>--- conflicted
+++ resolved
@@ -272,46 +272,11 @@
 
     if (col->GetTitle() == " " && GetSelectedItemsCount()<2)
         GetMainWindow()->SetToolTip(_(L("Right button click the icon to change the object settings")));
-<<<<<<< HEAD
     else if (col->GetTitle() == _("Name") )
     {
         int obj_idx, vol_idx;
         get_selected_item_indexes(obj_idx, vol_idx, item);
         GetMainWindow()->SetToolTip(get_mesh_errors_list(obj_idx, vol_idx));
-=======
-    else if (col->GetTitle() == _("Name") &&
-        m_objects_model->GetBitmap(item).GetRefData() == m_bmp_manifold_warning.bmp().GetRefData()) {
-        int obj_idx = m_objects_model->GetIdByItem(item);
-        auto& stats = (*m_objects)[obj_idx]->volumes[0]->mesh.stl.stats;
-        int errors = stats.degenerate_facets + stats.edges_fixed + stats.facets_removed +
-            stats.facets_added + stats.facets_reversed + stats.backwards_edges;
-
-        wxString tooltip = wxString::Format(_(L("Auto-repaired (%d errors):\n")), errors);
-
-        std::map<std::string, int> error_msg;
-        error_msg[L("degenerate facets")] = stats.degenerate_facets;
-        error_msg[L("edges fixed")] = stats.edges_fixed;
-        error_msg[L("facets removed")] = stats.facets_removed;
-        error_msg[L("facets added")] = stats.facets_added;
-        error_msg[L("facets reversed")] = stats.facets_reversed;
-        error_msg[L("backwards edges")] = stats.backwards_edges;
-
-        for (auto error : error_msg)
-        {
-            if (error.second > 0)
-                tooltip += wxString::Format(_("\t%d %s\n"), error.second, error.first);
-        }
-// OR
-//             tooltip += wxString::Format(_(L("%d degenerate facets, %d edges fixed, %d facets removed, "
-//                                             "%d facets added, %d facets reversed, %d backwards edges")),
-//                                             stats.degenerate_facets, stats.edges_fixed, stats.facets_removed,
-//                                             stats.facets_added, stats.facets_reversed, stats.backwards_edges);
-
-        if (is_windows10())
-            tooltip += _(L("Right button click the icon to fix STL through Netfabb"));
-
-        GetMainWindow()->SetToolTip(tooltip);
->>>>>>> 065448e9
     }
     else
         GetMainWindow()->SetToolTip(""); // hide tooltip
@@ -652,12 +617,7 @@
 
     if (title == " ")
         show_context_menu();
-<<<<<<< HEAD
     else if (title == _("Name") && pt.x > 1.6f*wxGetApp().em_unit() && pt.x < 3.2f*wxGetApp().em_unit())
-=======
-    else if (title == _("Name") && pt.x >15 &&
-             m_objects_model->GetBitmap(item).GetRefData() == m_bmp_manifold_warning.bmp().GetRefData())
->>>>>>> 065448e9
     {
         int obj_idx, vol_idx;
         get_selected_item_indexes(obj_idx, vol_idx, item);
@@ -2775,11 +2735,7 @@
     if (get_mesh_errors_count(obj_idx, vol_idx) == 0) {
         // delete Error_icon if all errors are fixed
         wxVariant variant;
-<<<<<<< HEAD
         variant << PrusaDataViewBitmapText(from_u8((*m_objects)[obj_idx]->name), wxNullBitmap);
-=======
-        variant << DataViewBitmapText(from_u8(model_object->name), wxNullBitmap);
->>>>>>> 065448e9
         m_objects_model->SetValue(variant, item, 0);
     }
 }
