#include "libslic3r/libslic3r.h"
#include "slic3r/GUI/Gizmos/GLGizmos.hpp"
#include "GLCanvas3D.hpp"

#include "admesh/stl.h"
#include "polypartition.h"
#include "libslic3r/ClipperUtils.hpp"
#include "libslic3r/PrintConfig.hpp"
#include "libslic3r/GCode/PreviewData.hpp"
#include "libslic3r/Geometry.hpp"
#include "libslic3r/Utils.hpp"
#include "libslic3r/Technologies.hpp"
#include "libslic3r/Tesselate.hpp"
#include "slic3r/GUI/3DScene.hpp"
#include "slic3r/GUI/BackgroundSlicingProcess.hpp"
#include "slic3r/GUI/GLShader.hpp"
#include "slic3r/GUI/GUI.hpp"
#include "slic3r/GUI/PresetBundle.hpp"
#include "GUI_App.hpp"
#include "GUI_ObjectList.hpp"
#include "GUI_ObjectManipulation.hpp"
#include "I18N.hpp"

#if ENABLE_RETINA_GL
#include "slic3r/Utils/RetinaHelper.hpp"
#endif

#include <GL/glew.h>

#include <wx/glcanvas.h>
#include <wx/bitmap.h>
#include <wx/dcmemory.h>
#include <wx/image.h>
#include <wx/settings.h>
#include <wx/tooltip.h>
#include <wx/debug.h>
#include <wx/fontutil.h>

// Print now includes tbb, and tbb includes Windows. This breaks compilation of wxWidgets if included before wx.
#include "libslic3r/Print.hpp"
#include "libslic3r/SLAPrint.hpp"

#include "wxExtensions.hpp"

#include <tbb/parallel_for.h>
#include <tbb/spin_mutex.h>

#include <boost/log/trivial.hpp>
#include <boost/algorithm/string/predicate.hpp>

#include <iostream>
#include <float.h>
#include <algorithm>
#include <cmath>
#if ENABLE_RENDER_STATISTICS
#include <chrono>
#endif // ENABLE_RENDER_STATISTICS

static const float TRACKBALLSIZE = 0.8f;
static const float GROUND_Z = -0.02f;

static const float GIZMO_RESET_BUTTON_HEIGHT = 22.0f;
static const float GIZMO_RESET_BUTTON_WIDTH = 70.f;

static const float UNIT_MATRIX[] = { 1.0f, 0.0f, 0.0f, 0.0f,
                                     0.0f, 1.0f, 0.0f, 0.0f,
                                     0.0f, 0.0f, 1.0f, 0.0f,
                                     0.0f, 0.0f, 0.0f, 1.0f };

static const float DEFAULT_BG_DARK_COLOR[3] = { 0.478f, 0.478f, 0.478f };
static const float DEFAULT_BG_LIGHT_COLOR[3] = { 0.753f, 0.753f, 0.753f };
static const float ERROR_BG_DARK_COLOR[3] = { 0.478f, 0.192f, 0.039f };
static const float ERROR_BG_LIGHT_COLOR[3] = { 0.753f, 0.192f, 0.039f };
//static const float AXES_COLOR[3][3] = { { 1.0f, 0.0f, 0.0f }, { 0.0f, 1.0f, 0.0f }, { 0.0f, 0.0f, 1.0f } };

namespace Slic3r {
namespace GUI {

Size::Size()
    : m_width(0)
    , m_height(0)
{
}

Size::Size(int width, int height, float scale_factor)
    : m_width(width)
    , m_height(height)
    , m_scale_factor(scale_factor)
{
}

int Size::get_width() const
{
    return m_width;
}

void Size::set_width(int width)
{
    m_width = width;
}

int Size::get_height() const
{
    return m_height;
}

void Size::set_height(int height)
{
    m_height = height;
}

int Size::get_scale_factor() const
{
    return m_scale_factor;
}

void Size::set_scale_factor(int scale_factor)
{
    m_scale_factor = scale_factor;
}

#if !ENABLE_TEXTURES_FROM_SVG
GLCanvas3D::Shader::Shader()
    : m_shader(nullptr)
{
}

GLCanvas3D::Shader::~Shader()
{
    _reset();
}

bool GLCanvas3D::Shader::init(const std::string& vertex_shader_filename, const std::string& fragment_shader_filename)
{
    if (is_initialized())
        return true;

    m_shader = new GLShader();
    if (m_shader != nullptr)
    {
        if (!m_shader->load_from_file(fragment_shader_filename.c_str(), vertex_shader_filename.c_str()))
        {
            std::cout << "Compilaton of shader failed:" << std::endl;
            std::cout << m_shader->last_error << std::endl;
            _reset();
            return false;
        }
    }

    return true;
}

bool GLCanvas3D::Shader::is_initialized() const
{
    return (m_shader != nullptr);
}

bool GLCanvas3D::Shader::start_using() const
{
    if (is_initialized())
    {
        m_shader->enable();
        return true;
    }
    else
        return false;
}

void GLCanvas3D::Shader::stop_using() const
{
    if (m_shader != nullptr)
        m_shader->disable();
}

void GLCanvas3D::Shader::set_uniform(const std::string& name, float value) const
{
    if (m_shader != nullptr)
        m_shader->set_uniform(name.c_str(), value);
}

void GLCanvas3D::Shader::set_uniform(const std::string& name, const float* matrix) const
{
    if (m_shader != nullptr)
        m_shader->set_uniform(name.c_str(), matrix);
}

const GLShader* GLCanvas3D::Shader::get_shader() const
{
    return m_shader;
}

void GLCanvas3D::Shader::_reset()
{
    if (m_shader != nullptr)
    {
        m_shader->release();
        delete m_shader;
        m_shader = nullptr;
    }
}
#endif // !ENABLE_TEXTURES_FROM_SVG

GLCanvas3D::LayersEditing::LayersEditing()
    : m_use_legacy_opengl(false)
    , m_enabled(false)
    , m_z_texture_id(0)
    , m_model_object(nullptr)
    , m_object_max_z(0.f)
    , m_slicing_parameters(nullptr)
    , m_layer_height_profile_modified(false)
    , state(Unknown)
    , band_width(2.0f)
    , strength(0.005f)
    , last_object_id(-1)
    , last_z(0.0f)
    , last_action(LAYER_HEIGHT_EDIT_ACTION_INCREASE)
{
}

GLCanvas3D::LayersEditing::~LayersEditing()
{
    if (m_z_texture_id != 0)
    {
        glsafe(::glDeleteTextures(1, &m_z_texture_id));
        m_z_texture_id = 0;
    }
    delete m_slicing_parameters;
}

const float GLCanvas3D::LayersEditing::THICKNESS_BAR_WIDTH = 70.0f;
const float GLCanvas3D::LayersEditing::THICKNESS_RESET_BUTTON_HEIGHT = 22.0f;

bool GLCanvas3D::LayersEditing::init(const std::string& vertex_shader_filename, const std::string& fragment_shader_filename)
{
    if (!m_shader.init(vertex_shader_filename, fragment_shader_filename))
        return false;

    glsafe(::glGenTextures(1, (GLuint*)&m_z_texture_id));
    glsafe(::glBindTexture(GL_TEXTURE_2D, m_z_texture_id));
    glsafe(::glTexParameteri(GL_TEXTURE_2D, GL_TEXTURE_WRAP_S, GL_CLAMP));
    glsafe(::glTexParameteri(GL_TEXTURE_2D, GL_TEXTURE_WRAP_T, GL_CLAMP));
    glsafe(::glTexParameteri(GL_TEXTURE_2D, GL_TEXTURE_MAG_FILTER, GL_LINEAR));
    glsafe(::glTexParameteri(GL_TEXTURE_2D, GL_TEXTURE_MIN_FILTER, GL_LINEAR_MIPMAP_NEAREST));
    glsafe(::glTexParameteri(GL_TEXTURE_2D, GL_TEXTURE_MAX_LEVEL, 1));
    glsafe(::glBindTexture(GL_TEXTURE_2D, 0));

    return true;
}

void GLCanvas3D::LayersEditing::set_config(const DynamicPrintConfig* config)
{ 
    m_config = config;
    delete m_slicing_parameters;
    m_slicing_parameters = nullptr;
    m_layers_texture.valid = false;
}

void GLCanvas3D::LayersEditing::select_object(const Model &model, int object_id)
{
    const ModelObject *model_object_new = (object_id >= 0) ? model.objects[object_id] : nullptr;
    // Maximum height of an object changes when the object gets rotated or scaled.
    // Changing maximum height of an object will invalidate the layer heigth editing profile.
    // m_model_object->raw_bounding_box() is cached, therefore it is cheap even if this method is called frequently.
    float new_max_z = (m_model_object == nullptr) ? 0.f : m_model_object->raw_bounding_box().size().z();
	if (m_model_object != model_object_new || this->last_object_id != object_id || m_object_max_z != new_max_z ||
        (model_object_new != nullptr && m_model_object->id() != model_object_new->id())) {
        m_layer_height_profile.clear();
        m_layer_height_profile_modified = false;
        delete m_slicing_parameters;
        m_slicing_parameters   = nullptr;
        m_layers_texture.valid = false;
        this->last_object_id   = object_id;
        m_model_object         = model_object_new;
        m_object_max_z         = new_max_z;
    }
}

bool GLCanvas3D::LayersEditing::is_allowed() const
{
    return !m_use_legacy_opengl && m_shader.is_initialized() && m_shader.get_shader()->shader_program_id > 0 && m_z_texture_id > 0;
}

void GLCanvas3D::LayersEditing::set_use_legacy_opengl(bool use_legacy_opengl)
{
    m_use_legacy_opengl = use_legacy_opengl;
}

bool GLCanvas3D::LayersEditing::is_enabled() const
{
    return m_enabled;
}

void GLCanvas3D::LayersEditing::set_enabled(bool enabled)
{
    m_enabled = is_allowed() && enabled;
}

void GLCanvas3D::LayersEditing::render_overlay(const GLCanvas3D& canvas) const
{
    if (!m_enabled)
        return;

    const Rect& bar_rect = get_bar_rect_viewport(canvas);
    const Rect& reset_rect = get_reset_rect_viewport(canvas);

    glsafe(::glDisable(GL_DEPTH_TEST));

    // The viewport and camera are set to complete view and glOrtho(-$x / 2, $x / 2, -$y / 2, $y / 2, -$depth, $depth),
    // where x, y is the window size divided by $self->_zoom.
    glsafe(::glPushMatrix());
    glsafe(::glLoadIdentity());

    _render_tooltip_texture(canvas, bar_rect, reset_rect);
    _render_reset_texture(reset_rect);
    _render_active_object_annotations(canvas, bar_rect);
    _render_profile(bar_rect);

    // Revert the matrices.
    glsafe(::glPopMatrix());

    glsafe(::glEnable(GL_DEPTH_TEST));
}

float GLCanvas3D::LayersEditing::get_cursor_z_relative(const GLCanvas3D& canvas)
{
    const Vec2d mouse_pos = canvas.get_local_mouse_position();
    const Rect& rect = get_bar_rect_screen(canvas);
    float x = (float)mouse_pos(0);
    float y = (float)mouse_pos(1);
    float t = rect.get_top();
    float b = rect.get_bottom();

    return ((rect.get_left() <= x) && (x <= rect.get_right()) && (t <= y) && (y <= b)) ?
        // Inside the bar.
        (b - y - 1.0f) / (b - t - 1.0f) :
        // Outside the bar.
        -1000.0f;
}

bool GLCanvas3D::LayersEditing::bar_rect_contains(const GLCanvas3D& canvas, float x, float y)
{
    const Rect& rect = get_bar_rect_screen(canvas);
    return (rect.get_left() <= x) && (x <= rect.get_right()) && (rect.get_top() <= y) && (y <= rect.get_bottom());
}

bool GLCanvas3D::LayersEditing::reset_rect_contains(const GLCanvas3D& canvas, float x, float y)
{
    const Rect& rect = get_reset_rect_screen(canvas);
    return (rect.get_left() <= x) && (x <= rect.get_right()) && (rect.get_top() <= y) && (y <= rect.get_bottom());
}

Rect GLCanvas3D::LayersEditing::get_bar_rect_screen(const GLCanvas3D& canvas)
{
    const Size& cnv_size = canvas.get_canvas_size();
    float w = (float)cnv_size.get_width();
    float h = (float)cnv_size.get_height();

    return Rect(w - thickness_bar_width(canvas), 0.0f, w, h - reset_button_height(canvas));
}

Rect GLCanvas3D::LayersEditing::get_reset_rect_screen(const GLCanvas3D& canvas)
{
    const Size& cnv_size = canvas.get_canvas_size();
    float w = (float)cnv_size.get_width();
    float h = (float)cnv_size.get_height();

    return Rect(w - thickness_bar_width(canvas), h - reset_button_height(canvas), w, h);
}

Rect GLCanvas3D::LayersEditing::get_bar_rect_viewport(const GLCanvas3D& canvas)
{
    const Size& cnv_size = canvas.get_canvas_size();
    float half_w = 0.5f * (float)cnv_size.get_width();
    float half_h = 0.5f * (float)cnv_size.get_height();

    float zoom = canvas.get_camera().zoom;
    float inv_zoom = (zoom != 0.0f) ? 1.0f / zoom : 0.0f;

    return Rect((half_w - thickness_bar_width(canvas)) * inv_zoom, half_h * inv_zoom, half_w * inv_zoom, (-half_h + reset_button_height(canvas)) * inv_zoom);
}

Rect GLCanvas3D::LayersEditing::get_reset_rect_viewport(const GLCanvas3D& canvas)
{
    const Size& cnv_size = canvas.get_canvas_size();
    float half_w = 0.5f * (float)cnv_size.get_width();
    float half_h = 0.5f * (float)cnv_size.get_height();

    float zoom = canvas.get_camera().zoom;
    float inv_zoom = (zoom != 0.0f) ? 1.0f / zoom : 0.0f;

    return Rect((half_w - thickness_bar_width(canvas)) * inv_zoom, (-half_h + reset_button_height(canvas)) * inv_zoom, half_w * inv_zoom, -half_h * inv_zoom);
}


bool GLCanvas3D::LayersEditing::_is_initialized() const
{
    return m_shader.is_initialized();
}

void GLCanvas3D::LayersEditing::_render_tooltip_texture(const GLCanvas3D& canvas, const Rect& bar_rect, const Rect& reset_rect) const
{
    // TODO: do this with ImGui

    if (m_tooltip_texture.get_id() == 0)
    {
        std::string filename = resources_dir() + "/icons/variable_layer_height_tooltip.png";
        if (!m_tooltip_texture.load_from_file(filename, false))
            return;
    }

#if ENABLE_RETINA_GL
    const float scale = canvas.get_canvas_size().get_scale_factor();
#else
    const float scale = canvas.get_wxglcanvas()->GetContentScaleFactor();
#endif
    const float width = (float)m_tooltip_texture.get_width() * scale;
    const float height = (float)m_tooltip_texture.get_height() * scale;

    float zoom = canvas.get_camera().zoom;
    float inv_zoom = (zoom != 0.0f) ? 1.0f / zoom : 0.0f;
    float gap = 10.0f * inv_zoom;

    float bar_left = bar_rect.get_left();
    float reset_bottom = reset_rect.get_bottom();

    float l = bar_left - width * inv_zoom - gap;
    float r = bar_left - gap;
    float t = reset_bottom + height * inv_zoom + gap;
    float b = reset_bottom + gap;

    GLTexture::render_texture(m_tooltip_texture.get_id(), l, r, b, t);
}

void GLCanvas3D::LayersEditing::_render_reset_texture(const Rect& reset_rect) const
{
    if (m_reset_texture.get_id() == 0)
    {
        std::string filename = resources_dir() + "/icons/variable_layer_height_reset.png";
        if (!m_reset_texture.load_from_file(filename, false))
            return;
    }

    GLTexture::render_texture(m_reset_texture.get_id(), reset_rect.get_left(), reset_rect.get_right(), reset_rect.get_bottom(), reset_rect.get_top());
}

void GLCanvas3D::LayersEditing::_render_active_object_annotations(const GLCanvas3D& canvas, const Rect& bar_rect) const
{
    m_shader.start_using();

    m_shader.set_uniform("z_to_texture_row", float(m_layers_texture.cells - 1) / (float(m_layers_texture.width) * m_object_max_z));
	m_shader.set_uniform("z_texture_row_to_normalized", 1.0f / (float)m_layers_texture.height);
    m_shader.set_uniform("z_cursor", m_object_max_z * this->get_cursor_z_relative(canvas));
    m_shader.set_uniform("z_cursor_band_width", band_width);
    // The shader requires the original model coordinates when rendering to the texture, so we pass it the unit matrix
    m_shader.set_uniform("volume_world_matrix", UNIT_MATRIX);

    glsafe(::glPixelStorei(GL_UNPACK_ALIGNMENT, 1));
    glsafe(::glBindTexture(GL_TEXTURE_2D, m_z_texture_id));

    // Render the color bar
    float l = bar_rect.get_left();
    float r = bar_rect.get_right();
    float t = bar_rect.get_top();
    float b = bar_rect.get_bottom();

    ::glBegin(GL_QUADS);
    ::glNormal3f(0.0f, 0.0f, 1.0f);
    ::glVertex3f(l, b, 0.0f);
    ::glVertex3f(r, b, 0.0f);
    ::glVertex3f(r, t, m_object_max_z);
    ::glVertex3f(l, t, m_object_max_z);
    glsafe(::glEnd());
    glsafe(::glBindTexture(GL_TEXTURE_2D, 0));

    m_shader.stop_using();
}

void GLCanvas3D::LayersEditing::_render_profile(const Rect& bar_rect) const
{
    //FIXME show some kind of legend.

    // Make the vertical bar a bit wider so the layer height curve does not touch the edge of the bar region.
	assert(m_slicing_parameters != nullptr);
    float scale_x = bar_rect.get_width() / (float)(1.12 * m_slicing_parameters->max_layer_height);
    float scale_y = bar_rect.get_height() / m_object_max_z;
    float x = bar_rect.get_left() + (float)m_slicing_parameters->layer_height * scale_x;

    // Baseline
    glsafe(::glColor3f(0.0f, 0.0f, 0.0f));
    ::glBegin(GL_LINE_STRIP);
    ::glVertex2f(x, bar_rect.get_bottom());
    ::glVertex2f(x, bar_rect.get_top());
    glsafe(::glEnd());

    // Curve
    glsafe(::glColor3f(0.0f, 0.0f, 1.0f));
    ::glBegin(GL_LINE_STRIP);
    for (unsigned int i = 0; i < m_layer_height_profile.size(); i += 2)
        ::glVertex2f(bar_rect.get_left() + (float)m_layer_height_profile[i + 1] * scale_x, bar_rect.get_bottom() + (float)m_layer_height_profile[i] * scale_y);
    glsafe(::glEnd());
}

void GLCanvas3D::LayersEditing::render_volumes(const GLCanvas3D& canvas, const GLVolumeCollection &volumes) const
{
    assert(this->is_allowed());
    assert(this->last_object_id != -1);
    GLint shader_id = m_shader.get_shader()->shader_program_id;
    assert(shader_id > 0);

    GLint current_program_id;
    glsafe(::glGetIntegerv(GL_CURRENT_PROGRAM, &current_program_id));
    if (shader_id > 0 && shader_id != current_program_id)
        // The layer editing shader is not yet active. Activate it.
        glsafe(::glUseProgram(shader_id));
    else
        // The layer editing shader was already active.
        current_program_id = -1;

    GLint z_to_texture_row_id               = ::glGetUniformLocation(shader_id, "z_to_texture_row");
    GLint z_texture_row_to_normalized_id    = ::glGetUniformLocation(shader_id, "z_texture_row_to_normalized");
    GLint z_cursor_id                       = ::glGetUniformLocation(shader_id, "z_cursor");
    GLint z_cursor_band_width_id            = ::glGetUniformLocation(shader_id, "z_cursor_band_width");
    GLint world_matrix_id                   = ::glGetUniformLocation(shader_id, "volume_world_matrix");
    glcheck();

    if (z_to_texture_row_id != -1 && z_texture_row_to_normalized_id != -1 && z_cursor_id != -1 && z_cursor_band_width_id != -1 && world_matrix_id != -1) 
    {
        const_cast<LayersEditing*>(this)->generate_layer_height_texture();

        // Uniforms were resolved, go ahead using the layer editing shader.
        glsafe(::glUniform1f(z_to_texture_row_id, GLfloat(m_layers_texture.cells - 1) / (GLfloat(m_layers_texture.width) * GLfloat(m_object_max_z))));
        glsafe(::glUniform1f(z_texture_row_to_normalized_id, GLfloat(1.0f / m_layers_texture.height)));
        glsafe(::glUniform1f(z_cursor_id, GLfloat(m_object_max_z) * GLfloat(this->get_cursor_z_relative(canvas))));
        glsafe(::glUniform1f(z_cursor_band_width_id, GLfloat(this->band_width)));
        // Initialize the layer height texture mapping.
        GLsizei w = (GLsizei)m_layers_texture.width;
        GLsizei h = (GLsizei)m_layers_texture.height;
        GLsizei half_w = w / 2;
        GLsizei half_h = h / 2;
        glsafe(::glPixelStorei(GL_UNPACK_ALIGNMENT, 1));
        glsafe(::glBindTexture(GL_TEXTURE_2D, m_z_texture_id));
        glsafe(::glTexImage2D(GL_TEXTURE_2D, 0, GL_RGBA, w, h, 0, GL_RGBA, GL_UNSIGNED_BYTE, 0));
        glsafe(::glTexImage2D(GL_TEXTURE_2D, 1, GL_RGBA, half_w, half_h, 0, GL_RGBA, GL_UNSIGNED_BYTE, 0));
        glsafe(::glTexSubImage2D(GL_TEXTURE_2D, 0, 0, 0, w, h, GL_RGBA, GL_UNSIGNED_BYTE, m_layers_texture.data.data()));
        glsafe(::glTexSubImage2D(GL_TEXTURE_2D, 1, 0, 0, half_w, half_h, GL_RGBA, GL_UNSIGNED_BYTE, m_layers_texture.data.data() + m_layers_texture.width * m_layers_texture.height * 4));
        for (const GLVolume *glvolume : volumes.volumes) {
            // Render the object using the layer editing shader and texture.
            if (! glvolume->is_active || glvolume->composite_id.object_id != this->last_object_id || glvolume->is_modifier)
                continue;
            glsafe(::glUniformMatrix4fv(world_matrix_id, 1, GL_FALSE, (const GLfloat*)glvolume->world_matrix().cast<float>().data()));
            glvolume->render();
        }
        // Revert back to the previous shader.
        glBindTexture(GL_TEXTURE_2D, 0);
        if (current_program_id > 0)
            glsafe(::glUseProgram(current_program_id));
    } 
    else 
    {
        // Something went wrong. Just render the object.
        assert(false);
		for (const GLVolume *glvolume : volumes.volumes) {
			// Render the object using the layer editing shader and texture.
			if (!glvolume->is_active || glvolume->composite_id.object_id != this->last_object_id || glvolume->is_modifier)
				continue;
            glsafe(::glUniformMatrix4fv(world_matrix_id, 1, GL_FALSE, (const GLfloat*)glvolume->world_matrix().cast<float>().data()));
			glvolume->render();
		}
	}
}

void GLCanvas3D::LayersEditing::adjust_layer_height_profile()
{
	this->update_slicing_parameters();
	PrintObject::update_layer_height_profile(*m_model_object, *m_slicing_parameters, m_layer_height_profile);
	Slic3r::adjust_layer_height_profile(*m_slicing_parameters, m_layer_height_profile, this->last_z, this->strength, this->band_width, this->last_action);
	m_layer_height_profile_modified = true;
    m_layers_texture.valid = false;
}

void GLCanvas3D::LayersEditing::reset_layer_height_profile(GLCanvas3D& canvas)
{
	const_cast<ModelObject*>(m_model_object)->layer_height_profile.clear();
    m_layer_height_profile.clear();
    m_layers_texture.valid = false;
    canvas.post_event(SimpleEvent(EVT_GLCANVAS_SCHEDULE_BACKGROUND_PROCESS));
}

void GLCanvas3D::LayersEditing::generate_layer_height_texture()
{
	this->update_slicing_parameters();
	// Always try to update the layer height profile.
    bool update = ! m_layers_texture.valid;
    if (PrintObject::update_layer_height_profile(*m_model_object, *m_slicing_parameters, m_layer_height_profile)) {
        // Initialized to the default value.
        m_layer_height_profile_modified = false;
        update = true;
    }
    // Update if the layer height profile was changed, or when the texture is not valid.
    if (! update && ! m_layers_texture.data.empty() && m_layers_texture.cells > 0)
        // Texture is valid, don't update.
        return; 

    if (m_layers_texture.data.empty()) {
        m_layers_texture.width  = 1024;
        m_layers_texture.height = 1024;
        m_layers_texture.levels = 2;
        m_layers_texture.data.assign(m_layers_texture.width * m_layers_texture.height * 5, 0);
    }

    bool level_of_detail_2nd_level = true;
    m_layers_texture.cells = Slic3r::generate_layer_height_texture(
        *m_slicing_parameters, 
        Slic3r::generate_object_layers(*m_slicing_parameters, m_layer_height_profile), 
		m_layers_texture.data.data(), m_layers_texture.height, m_layers_texture.width, level_of_detail_2nd_level);
	m_layers_texture.valid = true;
}

void GLCanvas3D::LayersEditing::accept_changes(GLCanvas3D& canvas)
{
    if (last_object_id >= 0) {
        if (m_layer_height_profile_modified) {
            const_cast<ModelObject*>(m_model_object)->layer_height_profile = m_layer_height_profile;
			canvas.post_event(SimpleEvent(EVT_GLCANVAS_SCHEDULE_BACKGROUND_PROCESS));
        }
    }
    m_layer_height_profile_modified = false;
}

void GLCanvas3D::LayersEditing::update_slicing_parameters()
{
	if (m_slicing_parameters == nullptr) {
		m_slicing_parameters = new SlicingParameters();
    	*m_slicing_parameters = PrintObject::slicing_parameters(*m_config, *m_model_object, m_object_max_z);
    }
}

float GLCanvas3D::LayersEditing::thickness_bar_width(const GLCanvas3D &canvas)
{
    return
#if ENABLE_RETINA_GL
        canvas.get_canvas_size().get_scale_factor()
#else
        canvas.get_wxglcanvas()->GetContentScaleFactor()
#endif
         * THICKNESS_BAR_WIDTH;
}

float GLCanvas3D::LayersEditing::reset_button_height(const GLCanvas3D &canvas)
{
    return
#if ENABLE_RETINA_GL
        canvas.get_canvas_size().get_scale_factor()
#else
        canvas.get_wxglcanvas()->GetContentScaleFactor()
#endif
         * THICKNESS_RESET_BUTTON_HEIGHT;
}


const Point GLCanvas3D::Mouse::Drag::Invalid_2D_Point(INT_MAX, INT_MAX);
const Vec3d GLCanvas3D::Mouse::Drag::Invalid_3D_Point(DBL_MAX, DBL_MAX, DBL_MAX);
const int GLCanvas3D::Mouse::Drag::MoveThresholdPx = 5;

GLCanvas3D::Mouse::Drag::Drag()
    : start_position_2D(Invalid_2D_Point)
    , start_position_3D(Invalid_3D_Point)
    , move_volume_idx(-1)
    , move_requires_threshold(false)
    , move_start_threshold_position_2D(Invalid_2D_Point)
{
}

GLCanvas3D::Mouse::Mouse()
    : dragging(false)
    , position(DBL_MAX, DBL_MAX)
    , scene_position(DBL_MAX, DBL_MAX, DBL_MAX)
    , ignore_left_up(false)
{
}

const unsigned char GLCanvas3D::WarningTexture::Background_Color[3] = { 120, 120, 120 };//{ 9, 91, 134 };
const unsigned char GLCanvas3D::WarningTexture::Opacity = 255;

GLCanvas3D::WarningTexture::WarningTexture()
    : GUI::GLTexture()
    , m_original_width(0)
    , m_original_height(0)
{
}

void GLCanvas3D::WarningTexture::activate(WarningTexture::Warning warning, bool state, const GLCanvas3D& canvas)
{
    auto it = std::find(m_warnings.begin(), m_warnings.end(), warning);

    if (state) {
        if (it != m_warnings.end()) // this warning is already set to be shown
            return;

        m_warnings.push_back(warning);
        std::sort(m_warnings.begin(), m_warnings.end());
    }
    else {
        if (it == m_warnings.end()) // deactivating something that is not active is an easy task
            return;

        m_warnings.erase(it);
        if (m_warnings.empty()) { // nothing remains to be shown
            reset();
            m_msg_text = "";// save information for rescaling
            return;
        }
    }

    // Look at the end of our vector and generate proper texture.
    std::string text;
    bool red_colored = false;
    switch (m_warnings.back()) {
        case ObjectOutside      : text = L("Detected object outside print volume"); break;
        case ToolpathOutside    : text = L("Detected toolpath outside print volume"); break;
        case SomethingNotShown  : text = L("Some objects are not visible when editing supports"); break;
        case ObjectClashed: {
            text = L("Detected object outside print volume\n"
                     "Resolve a clash to continue slicing/export process correctly"); 
            red_colored = true;
            break;
        }
    }

    _generate(text, canvas, red_colored); // GUI::GLTexture::reset() is called at the beginning of generate(...)

    // save information for rescaling
    m_msg_text = text;
    m_is_colored_red = red_colored;
}


#ifdef __WXMSW__
static bool is_font_cleartype(const wxFont &font)
{
    // Native font description: on MSW, it is a version number plus the content of LOGFONT, separated by semicolon.
    wxString font_desc = font.GetNativeFontInfoDesc();
    // Find the quality field.
    wxString sep(";");
    size_t startpos = 0;
    for (size_t i = 0; i < 12; ++ i)
        startpos = font_desc.find(sep, startpos + 1);
    ++ startpos;
    size_t endpos = font_desc.find(sep, startpos);
    int quality = wxAtoi(font_desc(startpos, endpos - startpos));
    return quality == CLEARTYPE_QUALITY;
}

// ClearType produces renders, which are difficult to convert into an alpha blended OpenGL texture.
// Therefore it is better to disable it, though Vojtech found out, that the font returned with ClearType
// disabled is signifcantly thicker than the default ClearType font.
// This function modifies the font provided.
static void msw_disable_cleartype(wxFont &font)
{
    // Native font description: on MSW, it is a version number plus the content of LOGFONT, separated by semicolon.
    wxString font_desc = font.GetNativeFontInfoDesc();
    // Find the quality field.
    wxString sep(";");
    size_t startpos_weight = 0;
    for (size_t i = 0; i < 5; ++ i)
        startpos_weight = font_desc.find(sep, startpos_weight + 1);
    ++ startpos_weight;
    size_t endpos_weight = font_desc.find(sep, startpos_weight);
    // Parse the weight field.
    unsigned int weight = atoi(font_desc(startpos_weight, endpos_weight - startpos_weight));
    size_t startpos = endpos_weight;
    for (size_t i = 0; i < 6; ++ i)
        startpos = font_desc.find(sep, startpos + 1);
    ++ startpos;
    size_t endpos = font_desc.find(sep, startpos);
    int quality = wxAtoi(font_desc(startpos, endpos - startpos));
    if (quality == CLEARTYPE_QUALITY) {
        // Replace the weight with a smaller value to compensate the weight of non ClearType font.
        wxString sweight    = std::to_string(weight * 2 / 4);
        size_t   len_weight = endpos_weight - startpos_weight;
        wxString squality   = std::to_string(ANTIALIASED_QUALITY);
        font_desc.replace(startpos_weight, len_weight, sweight);
        font_desc.replace(startpos + sweight.size() - len_weight, endpos - startpos, squality);
        font.SetNativeFontInfo(font_desc);
        wxString font_desc2 = font.GetNativeFontInfoDesc();
    }
    wxString font_desc2 = font.GetNativeFontInfoDesc();
}
#endif /* __WXMSW__ */

bool GLCanvas3D::WarningTexture::_generate(const std::string& msg_utf8, const GLCanvas3D& canvas, const bool red_colored/* = false*/)
{
    reset();

    if (msg_utf8.empty())
        return false;

    wxString msg = GUI::from_u8(msg_utf8);

    wxMemoryDC memDC;

#ifdef __WXMSW__
    // set scaled application normal font as default font 
    wxFont font = wxGetApp().normal_font();
#else
    // select default font
    const float scale = canvas.get_canvas_size().get_scale_factor();
    wxFont font = wxSystemSettings::GetFont(wxSYS_DEFAULT_GUI_FONT).Scale(scale);
#endif

    font.MakeLarger();
    font.MakeBold();
    memDC.SetFont(font);

    // calculates texture size
    wxCoord w, h;
    memDC.GetMultiLineTextExtent(msg, &w, &h);

    m_original_width = (int)w;
    m_original_height = (int)h;
    m_width = (int)next_highest_power_of_2((uint32_t)w);
	m_height = (int)next_highest_power_of_2((uint32_t)h);

    // generates bitmap
    wxBitmap bitmap(m_width, m_height);

    memDC.SelectObject(bitmap);
    memDC.SetBackground(wxBrush(*wxBLACK));
    memDC.Clear();

    // draw message
    memDC.SetTextForeground(*wxRED);
	memDC.DrawLabel(msg, wxRect(0,0, m_original_width, m_original_height), wxALIGN_CENTER);

    memDC.SelectObject(wxNullBitmap);

    // Convert the bitmap into a linear data ready to be loaded into the GPU.
    wxImage image = bitmap.ConvertToImage();

    // prepare buffer
    std::vector<unsigned char> data(4 * m_width * m_height, 0);
    const unsigned char *src = image.GetData();
    for (int h = 0; h < m_height; ++h)
    {
        unsigned char* dst = data.data() + 4 * h * m_width;
        for (int w = 0; w < m_width; ++w)
        {
            *dst++ = 255;
            if (red_colored) {
                *dst++ = 72; // 204
                *dst++ = 65; // 204
            } else {
                *dst++ = 255;
                *dst++ = 255;
            }
			*dst++ = (unsigned char)std::min<int>(255, *src);
            src += 3;
        }
    }

    // sends buffer to gpu
    glsafe(::glPixelStorei(GL_UNPACK_ALIGNMENT, 1));
    glsafe(::glGenTextures(1, &m_id));
    glsafe(::glBindTexture(GL_TEXTURE_2D, (GLuint)m_id));
    glsafe(::glTexImage2D(GL_TEXTURE_2D, 0, GL_RGBA, (GLsizei)m_width, (GLsizei)m_height, 0, GL_RGBA, GL_UNSIGNED_BYTE, (const void*)data.data()));
    glsafe(::glTexParameteri(GL_TEXTURE_2D, GL_TEXTURE_MAG_FILTER, GL_LINEAR));
    glsafe(::glTexParameteri(GL_TEXTURE_2D, GL_TEXTURE_MIN_FILTER, GL_LINEAR));
    glsafe(::glTexParameteri(GL_TEXTURE_2D, GL_TEXTURE_MAX_LEVEL, 0));
    glsafe(::glBindTexture(GL_TEXTURE_2D, 0));

    return true;
}

void GLCanvas3D::WarningTexture::render(const GLCanvas3D& canvas) const
{
    if (m_warnings.empty())
        return;

    if ((m_id > 0) && (m_original_width > 0) && (m_original_height > 0) && (m_width > 0) && (m_height > 0))
    {
        glsafe(::glDisable(GL_DEPTH_TEST));
        glsafe(::glPushMatrix());
        glsafe(::glLoadIdentity());

        const Size& cnv_size = canvas.get_canvas_size();
        float zoom = canvas.get_camera().zoom;
        float inv_zoom = (zoom != 0.0f) ? 1.0f / zoom : 0.0f;
        float left = (-0.5f * (float)m_original_width) * inv_zoom;
        float top = (-0.5f * (float)cnv_size.get_height() + (float)m_original_height + 2.0f) * inv_zoom;
        float right = left + (float)m_original_width * inv_zoom;
        float bottom = top - (float)m_original_height * inv_zoom;

        float uv_left = 0.0f;
        float uv_top = 0.0f;
        float uv_right = (float)m_original_width / (float)m_width;
        float uv_bottom = (float)m_original_height / (float)m_height;

        GLTexture::Quad_UVs uvs;
        uvs.left_top = { uv_left, uv_top };
        uvs.left_bottom = { uv_left, uv_bottom };
        uvs.right_bottom = { uv_right, uv_bottom };
        uvs.right_top = { uv_right, uv_top };

        GLTexture::render_sub_texture(m_id, left, right, bottom, top, uvs);

        glsafe(::glPopMatrix());
        glsafe(::glEnable(GL_DEPTH_TEST));
    }
}

void GLCanvas3D::WarningTexture::msw_rescale(const GLCanvas3D& canvas)
{
    if (m_msg_text.empty())
        return;

    _generate(m_msg_text, canvas, m_is_colored_red);
}

const unsigned char GLCanvas3D::LegendTexture::Squares_Border_Color[3] = { 64, 64, 64 };
const unsigned char GLCanvas3D::LegendTexture::Default_Background_Color[3] = { (unsigned char)(DEFAULT_BG_LIGHT_COLOR[0] * 255.0f), (unsigned char)(DEFAULT_BG_LIGHT_COLOR[1] * 255.0f), (unsigned char)(DEFAULT_BG_LIGHT_COLOR[2] * 255.0f) };
const unsigned char GLCanvas3D::LegendTexture::Error_Background_Color[3] = { (unsigned char)(ERROR_BG_LIGHT_COLOR[0] * 255.0f), (unsigned char)(ERROR_BG_LIGHT_COLOR[1] * 255.0f), (unsigned char)(ERROR_BG_LIGHT_COLOR[2] * 255.0f) };
const unsigned char GLCanvas3D::LegendTexture::Opacity = 255;

GLCanvas3D::LegendTexture::LegendTexture()
    : GUI::GLTexture()
    , m_original_width(0)
    , m_original_height(0)
{
}

void GLCanvas3D::LegendTexture::fill_color_print_legend_values(const GCodePreviewData& preview_data, const GLCanvas3D& canvas, 
                                                               std::vector<std::pair<double, double>>& cp_legend_values)
{
    if (preview_data.extrusion.view_type == GCodePreviewData::Extrusion::ColorPrint) 
    {
        auto& config = wxGetApp().preset_bundle->project_config;
        const std::vector<double>& color_print_values = config.option<ConfigOptionFloats>("colorprint_heights")->values;
        const int values_cnt = color_print_values.size();
        if (values_cnt > 0) {
            auto print_zs = canvas.get_current_print_zs(true);
            auto z = 0;
            for (auto i = 0; i < values_cnt; ++i)
            {
                double prev_z = -1.0;
                for (z; z < print_zs.size(); ++z)
                    if (fabs(color_print_values[i] - print_zs[z]) < EPSILON) {
                        prev_z = print_zs[z - 1];
                        break;
                    }
                if (prev_z < 0)
                    continue;
                
                cp_legend_values.push_back(std::pair<double, double>(prev_z, color_print_values[i]));
            }
        }
    }
}

bool GLCanvas3D::LegendTexture::generate(const GCodePreviewData& preview_data, const std::vector<float>& tool_colors, const GLCanvas3D& canvas)
{
    reset();

    // collects items to render
    auto title = _(preview_data.get_legend_title());

    std::vector<std::pair<double, double>> cp_legend_values;
    fill_color_print_legend_values(preview_data, canvas, cp_legend_values);

    const GCodePreviewData::LegendItemsList& items = preview_data.get_legend_items(tool_colors, cp_legend_values);

    unsigned int items_count = (unsigned int)items.size();
    if (items_count == 0)
        // nothing to render, return
        return false;

    wxMemoryDC memDC;
    wxMemoryDC mask_memDC;

    // calculate scaling
    const float scale_gl = canvas.get_canvas_size().get_scale_factor();
    const float scale = scale_gl * wxGetApp().em_unit()*0.1; // get scale from em_unit() value, because of get_scale_factor() return 1 
    const int scaled_square = std::floor((float)Px_Square * scale);
    const int scaled_title_offset = Px_Title_Offset * scale;
    const int scaled_text_offset = Px_Text_Offset * scale;
    const int scaled_square_contour = Px_Square_Contour * scale;
    const int scaled_border = Px_Border * scale;

#ifdef __WXMSW__
    // set scaled application normal font as default font 
    wxFont font = wxGetApp().normal_font();

    // Disabling ClearType works, but the font returned is very different (much thicker) from the default.
//    msw_disable_cleartype(font);
    bool cleartype = is_font_cleartype(font);
#else
    // select default font
    wxFont font = wxSystemSettings::GetFont(wxSYS_DEFAULT_GUI_FONT).Scale(scale_gl);
    bool cleartype = false;
#endif /* __WXMSW__ */

    memDC.SetFont(font);
    mask_memDC.SetFont(font);

    // calculates texture size
    wxCoord w, h;
    memDC.GetTextExtent(title, &w, &h);
    int title_width = (int)w;
    int title_height = (int)h;

    int max_text_width = 0;
    int max_text_height = 0;
    for (const GCodePreviewData::LegendItem& item : items)
    {
        memDC.GetTextExtent(GUI::from_u8(item.text), &w, &h);
        max_text_width = std::max(max_text_width, (int)w);
        max_text_height = std::max(max_text_height, (int)h);
    }

    m_original_width = std::max(2 * scaled_border + title_width, 2 * (scaled_border + scaled_square_contour) + scaled_square + scaled_text_offset + max_text_width);
    m_original_height = 2 * (scaled_border + scaled_square_contour) + title_height + scaled_title_offset + items_count * scaled_square;
    if (items_count > 1)
        m_original_height += (items_count - 1) * scaled_square_contour;

	m_width = (int)next_highest_power_of_2((uint32_t)m_original_width);
	m_height = (int)next_highest_power_of_2((uint32_t)m_original_height);

    // generates bitmap
    wxBitmap bitmap(m_width, m_height);
    wxBitmap mask(m_width, m_height);

    memDC.SelectObject(bitmap);
    mask_memDC.SelectObject(mask);

    memDC.SetBackground(wxBrush(*wxBLACK));
    mask_memDC.SetBackground(wxBrush(*wxBLACK));

    memDC.Clear();
    mask_memDC.Clear();

    // draw title
    memDC.SetTextForeground(*wxWHITE);
	mask_memDC.SetTextForeground(*wxRED);

    int title_x = scaled_border;
    int title_y = scaled_border;
    memDC.DrawText(title, title_x, title_y);
    mask_memDC.DrawText(title, title_x, title_y);

    // draw icons contours as background
    int squares_contour_x = scaled_border;
    int squares_contour_y = scaled_border + title_height + scaled_title_offset;
    int squares_contour_width = scaled_square + 2 * scaled_square_contour;
    int squares_contour_height = items_count * scaled_square + 2 * scaled_square_contour;
    if (items_count > 1)
        squares_contour_height += (items_count - 1) * scaled_square_contour;

    wxColour color(Squares_Border_Color[0], Squares_Border_Color[1], Squares_Border_Color[2]);
    wxPen pen(color);
    wxBrush brush(color);
    memDC.SetPen(pen);
    memDC.SetBrush(brush);
    memDC.DrawRectangle(wxRect(squares_contour_x, squares_contour_y, squares_contour_width, squares_contour_height));

    // draw items (colored icon + text)
    int icon_x = squares_contour_x + scaled_square_contour;
    int icon_x_inner = icon_x + 1;
    int icon_y = squares_contour_y + scaled_square_contour;
    int icon_y_step = scaled_square + scaled_square_contour;

    int text_x = icon_x + scaled_square + scaled_text_offset;
    int text_y_offset = (scaled_square - max_text_height) / 2;

    int px_inner_square = scaled_square - 2;

    for (const GCodePreviewData::LegendItem& item : items)
    {
        // draw darker icon perimeter
        const std::vector<unsigned char>& item_color_bytes = item.color.as_bytes();
        wxImage::HSVValue dark_hsv = wxImage::RGBtoHSV(wxImage::RGBValue(item_color_bytes[0], item_color_bytes[1], item_color_bytes[2]));
        dark_hsv.value *= 0.75;
        wxImage::RGBValue dark_rgb = wxImage::HSVtoRGB(dark_hsv);
        color.Set(dark_rgb.red, dark_rgb.green, dark_rgb.blue, item_color_bytes[3]);
        pen.SetColour(color);
        brush.SetColour(color);
        memDC.SetPen(pen);
        memDC.SetBrush(brush);
        memDC.DrawRectangle(wxRect(icon_x, icon_y, scaled_square, scaled_square));

        // draw icon interior
        color.Set(item_color_bytes[0], item_color_bytes[1], item_color_bytes[2], item_color_bytes[3]);
        pen.SetColour(color);
        brush.SetColour(color);
        memDC.SetPen(pen);
        memDC.SetBrush(brush);
        memDC.DrawRectangle(wxRect(icon_x_inner, icon_y + 1, px_inner_square, px_inner_square));

        // draw text
        mask_memDC.DrawText(GUI::from_u8(item.text), text_x, icon_y + text_y_offset);

        // update y
        icon_y += icon_y_step;
    }

    memDC.SelectObject(wxNullBitmap);
    mask_memDC.SelectObject(wxNullBitmap);

    // Convert the bitmap into a linear data ready to be loaded into the GPU.
    wxImage image = bitmap.ConvertToImage();
    wxImage mask_image = mask.ConvertToImage();

    // prepare buffer
    std::vector<unsigned char> data(4 * m_width * m_height, 0);
	const unsigned char *src_image = image.GetData();
    const unsigned char *src_mask  = mask_image.GetData();
	for (int h = 0; h < m_height; ++h)
    {
        int hh = h * m_width;
        unsigned char* px_ptr = data.data() + 4 * hh;
        for (int w = 0; w < m_width; ++w)
        {
			if (w >= squares_contour_x && w < squares_contour_x + squares_contour_width &&
				h >= squares_contour_y && h < squares_contour_y + squares_contour_height) {
				// Color palette, use the color verbatim.
				*px_ptr++ = *src_image++;
				*px_ptr++ = *src_image++;
				*px_ptr++ = *src_image++;
				*px_ptr++ = 255;
			} else {
				// Text or background
				unsigned char alpha = *src_mask;
				// Compensate the white color for the 50% opacity reduction at the character edges.
                //unsigned char color = (unsigned char)floor(alpha * 255.f / (128.f + 0.5f * alpha));
                unsigned char color = alpha;
				*px_ptr++ = color;
				*px_ptr++ = color; // *src_mask ++;
				*px_ptr++ = color; // *src_mask ++;
				*px_ptr++ = 128 + (alpha / 2); // (alpha > 0) ? 255 : 128;
				src_image += 3;
			}
            src_mask += 3;
        }
    }

    // sends buffer to gpu
    glsafe(::glPixelStorei(GL_UNPACK_ALIGNMENT, 1));
    glsafe(::glGenTextures(1, &m_id));
    glsafe(::glBindTexture(GL_TEXTURE_2D, (GLuint)m_id));
    glsafe(::glTexImage2D(GL_TEXTURE_2D, 0, GL_RGBA, (GLsizei)m_width, (GLsizei)m_height, 0, GL_RGBA, GL_UNSIGNED_BYTE, (const void*)data.data()));
    glsafe(::glTexParameteri(GL_TEXTURE_2D, GL_TEXTURE_MAG_FILTER, GL_LINEAR));
    glsafe(::glTexParameteri(GL_TEXTURE_2D, GL_TEXTURE_MIN_FILTER, GL_LINEAR));
    glsafe(::glTexParameteri(GL_TEXTURE_2D, GL_TEXTURE_MAX_LEVEL, 0));
    glsafe(::glBindTexture(GL_TEXTURE_2D, 0));

    return true;
}

void GLCanvas3D::LegendTexture::render(const GLCanvas3D& canvas) const
{
    if ((m_id > 0) && (m_original_width > 0) && (m_original_height > 0) && (m_width > 0) && (m_height > 0))
    {
        glsafe(::glDisable(GL_DEPTH_TEST));
        glsafe(::glPushMatrix());
        glsafe(::glLoadIdentity());

        const Size& cnv_size = canvas.get_canvas_size();
        float zoom = canvas.get_camera().zoom;
        float inv_zoom = (zoom != 0.0f) ? 1.0f / zoom : 0.0f;
        float left = (-0.5f * (float)cnv_size.get_width()) * inv_zoom;
        float top = (0.5f * (float)cnv_size.get_height()) * inv_zoom;
        float right = left + (float)m_original_width * inv_zoom;
        float bottom = top - (float)m_original_height * inv_zoom;

        float uv_left = 0.0f;
        float uv_top = 0.0f;
        float uv_right = (float)m_original_width / (float)m_width;
        float uv_bottom = (float)m_original_height / (float)m_height;

        GLTexture::Quad_UVs uvs;
        uvs.left_top = { uv_left, uv_top };
        uvs.left_bottom = { uv_left, uv_bottom };
        uvs.right_bottom = { uv_right, uv_bottom };
        uvs.right_top = { uv_right, uv_top };

        GLTexture::render_sub_texture(m_id, left, right, bottom, top, uvs);

        glsafe(::glPopMatrix());
        glsafe(::glEnable(GL_DEPTH_TEST));
    }
}

wxDEFINE_EVENT(EVT_GLCANVAS_INIT, SimpleEvent);
wxDEFINE_EVENT(EVT_GLCANVAS_SCHEDULE_BACKGROUND_PROCESS, SimpleEvent);
wxDEFINE_EVENT(EVT_GLCANVAS_OBJECT_SELECT, SimpleEvent);
wxDEFINE_EVENT(EVT_GLCANVAS_RIGHT_CLICK, Vec2dEvent);
wxDEFINE_EVENT(EVT_GLCANVAS_REMOVE_OBJECT, SimpleEvent);
wxDEFINE_EVENT(EVT_GLCANVAS_ARRANGE, SimpleEvent);
wxDEFINE_EVENT(EVT_GLCANVAS_SELECT_ALL, SimpleEvent);
wxDEFINE_EVENT(EVT_GLCANVAS_QUESTION_MARK, SimpleEvent);
wxDEFINE_EVENT(EVT_GLCANVAS_INCREASE_INSTANCES, Event<int>);
wxDEFINE_EVENT(EVT_GLCANVAS_INSTANCE_MOVED, SimpleEvent);
wxDEFINE_EVENT(EVT_GLCANVAS_INSTANCE_ROTATED, SimpleEvent);
wxDEFINE_EVENT(EVT_GLCANVAS_INSTANCE_SCALED, SimpleEvent);
wxDEFINE_EVENT(EVT_GLCANVAS_WIPETOWER_MOVED, Vec3dEvent);
wxDEFINE_EVENT(EVT_GLCANVAS_ENABLE_ACTION_BUTTONS, Event<bool>);
wxDEFINE_EVENT(EVT_GLCANVAS_UPDATE_GEOMETRY, Vec3dsEvent<2>);
wxDEFINE_EVENT(EVT_GLCANVAS_MOUSE_DRAGGING_FINISHED, SimpleEvent);
wxDEFINE_EVENT(EVT_GLCANVAS_UPDATE_BED_SHAPE, SimpleEvent);
wxDEFINE_EVENT(EVT_GLCANVAS_TAB, SimpleEvent);
wxDEFINE_EVENT(EVT_GLCANVAS_RESETGIZMOS, SimpleEvent);

GLCanvas3D::GLCanvas3D(wxGLCanvas* canvas, Bed3D& bed, Camera& camera, GLToolbar& view_toolbar)
    : m_canvas(canvas)
    , m_context(nullptr)
#if ENABLE_RETINA_GL
    , m_retina_helper(nullptr)
#endif
    , m_in_render(false)
    , m_bed(bed)
    , m_camera(camera)
    , m_view_toolbar(view_toolbar)
#if ENABLE_SVG_ICONS
    , m_toolbar(GLToolbar::Normal, "Top")
#else
    , m_toolbar(GLToolbar::Normal)
#endif // ENABLE_SVG_ICONS
    , m_use_clipping_planes(false)
    , m_sidebar_field("")
    , m_config(nullptr)
    , m_process(nullptr)
    , m_model(nullptr)
    , m_dirty(true)
    , m_initialized(false)
    , m_use_VBOs(false)
    , m_apply_zoom_to_volumes_filter(false)
    , m_legend_texture_enabled(false)
    , m_picking_enabled(false)
    , m_moving_enabled(false)
    , m_dynamic_background_enabled(false)
    , m_multisample_allowed(false)
    , m_regenerate_volumes(true)
    , m_moving(false)
    , m_tab_down(false)
    , m_cursor_type(Standard)
    , m_color_by("volume")
    , m_reload_delayed(false)
    , m_render_sla_auxiliaries(true)
{
    if (m_canvas != nullptr) {
        m_timer.SetOwner(m_canvas);
#if ENABLE_RETINA_GL
        m_retina_helper.reset(new RetinaHelper(canvas));
#endif
    }

    m_selection.set_volumes(&m_volumes.volumes);
}

GLCanvas3D::~GLCanvas3D()
{
    reset_volumes();
}

void GLCanvas3D::post_event(wxEvent &&event)
{
    event.SetEventObject(m_canvas);
    wxPostEvent(m_canvas, event);
}

bool GLCanvas3D::init(bool useVBOs, bool use_legacy_opengl)
{
    if (m_initialized)
        return true;

    if ((m_canvas == nullptr) || (m_context == nullptr))
        return false;

    glsafe(::glClearColor(1.0f, 1.0f, 1.0f, 1.0f));
    glsafe(::glClearDepth(1.0f));

    glsafe(::glDepthFunc(GL_LESS));

    glsafe(::glEnable(GL_DEPTH_TEST));
    glsafe(::glEnable(GL_CULL_FACE));
    glsafe(::glEnable(GL_BLEND));
    glsafe(::glBlendFunc(GL_SRC_ALPHA, GL_ONE_MINUS_SRC_ALPHA));

    // Set antialiasing / multisampling
    glsafe(::glDisable(GL_LINE_SMOOTH));
    glsafe(::glDisable(GL_POLYGON_SMOOTH));

    // ambient lighting
    GLfloat ambient[4] = { 0.3f, 0.3f, 0.3f, 1.0f };
    glsafe(::glLightModelfv(GL_LIGHT_MODEL_AMBIENT, ambient));

    glsafe(::glEnable(GL_LIGHT0));
    glsafe(::glEnable(GL_LIGHT1));

    // light from camera
    GLfloat specular_cam[4] = { 0.3f, 0.3f, 0.3f, 1.0f };
    glsafe(::glLightfv(GL_LIGHT1, GL_SPECULAR, specular_cam));
    GLfloat diffuse_cam[4] = { 0.2f, 0.2f, 0.2f, 1.0f };
    glsafe(::glLightfv(GL_LIGHT1, GL_DIFFUSE, diffuse_cam));

    // light from above
    GLfloat specular_top[4] = { 0.2f, 0.2f, 0.2f, 1.0f };
    glsafe(::glLightfv(GL_LIGHT0, GL_SPECULAR, specular_top));
    GLfloat diffuse_top[4] = { 0.5f, 0.5f, 0.5f, 1.0f };
    glsafe(::glLightfv(GL_LIGHT0, GL_DIFFUSE, diffuse_top));

    // Enables Smooth Color Shading; try GL_FLAT for (lack of) fun.
    glsafe(::glShadeModel(GL_SMOOTH));

    // A handy trick -- have surface material mirror the color.
    glsafe(::glColorMaterial(GL_FRONT_AND_BACK, GL_AMBIENT_AND_DIFFUSE));
    glsafe(::glEnable(GL_COLOR_MATERIAL));

    if (m_multisample_allowed)
        glsafe(::glEnable(GL_MULTISAMPLE));

    if (useVBOs && !m_shader.init("gouraud.vs", "gouraud.fs"))
        return false;

    if (m_toolbar.is_enabled() && useVBOs && !m_layers_editing.init("variable_layer_height.vs", "variable_layer_height.fs"))
        return false;

    m_use_VBOs = useVBOs;
    m_layers_editing.set_use_legacy_opengl(use_legacy_opengl);

    // on linux the gl context is not valid until the canvas is not shown on screen
    // we defer the geometry finalization of volumes until the first call to render()
    if (!m_volumes.empty())
        m_volumes.finalize_geometry(m_use_VBOs);

    if (m_gizmos.is_enabled()) {
        if (! m_gizmos.init(*this)) { 
            std::cout << "Unable to initialize gizmos: please, check that all the required textures are available" << std::endl;
            return false;
        }
    }

    if (!_init_toolbar())
        return false;

    if (m_selection.is_enabled() && !m_selection.init(m_use_VBOs))
        return false;

    post_event(SimpleEvent(EVT_GLCANVAS_INIT));

    m_initialized = true;

    return true;
}

void GLCanvas3D::set_as_dirty()
{
    m_dirty = true;
}

unsigned int GLCanvas3D::get_volumes_count() const
{
    return (unsigned int)m_volumes.volumes.size();
}

void GLCanvas3D::reset_volumes()
{
    if (!m_initialized)
        return;

    _set_current();

    if (!m_volumes.empty())
    {
        m_selection.clear();
        m_volumes.release_geometry();
        m_volumes.clear();
        m_dirty = true;
    }

    _set_warning_texture(WarningTexture::ObjectOutside, false);
}

int GLCanvas3D::check_volumes_outside_state() const
{
    ModelInstance::EPrintVolumeState state;
    m_volumes.check_outside_state(m_config, &state);
    return (int)state;
}

void GLCanvas3D::toggle_sla_auxiliaries_visibility(bool visible, const ModelObject* mo, int instance_idx)
{
    for (GLVolume* vol : m_volumes.volumes) {
        if ((mo == nullptr || m_model->objects[vol->composite_id.object_id] == mo)
        && (instance_idx == -1 || vol->composite_id.instance_id == instance_idx)
        && vol->composite_id.volume_id < 0)
            vol->is_active = visible;
    }

    m_render_sla_auxiliaries = visible;
}

void GLCanvas3D::toggle_model_objects_visibility(bool visible, const ModelObject* mo, int instance_idx)
{
    for (GLVolume* vol : m_volumes.volumes) {
        if ((mo == nullptr || m_model->objects[vol->composite_id.object_id] == mo)
        && (instance_idx == -1 || vol->composite_id.instance_id == instance_idx)) {
            vol->is_active = visible;
            vol->force_native_color = (instance_idx != -1);
        }
    }
    if (visible && !mo)
        toggle_sla_auxiliaries_visibility(true, mo, instance_idx);

    if (!mo && !visible && !m_model->objects.empty() && (m_model->objects.size() > 1 || m_model->objects.front()->instances.size() > 1))
        _set_warning_texture(WarningTexture::SomethingNotShown, true);

    if (!mo && visible)
        _set_warning_texture(WarningTexture::SomethingNotShown, false);
}


void GLCanvas3D::set_config(const DynamicPrintConfig* config)
{
    m_config = config;
    m_layers_editing.set_config(config);
}

void GLCanvas3D::set_process(BackgroundSlicingProcess *process)
{
    m_process = process;
}

void GLCanvas3D::set_model(Model* model)
{
    m_model = model;
    m_selection.set_model(m_model);
}

void GLCanvas3D::bed_shape_changed()
{
    m_camera.set_scene_box(scene_bounding_box());
    m_camera.requires_zoom_to_bed = true;
    m_dirty = true;
}

void GLCanvas3D::set_color_by(const std::string& value)
{
    m_color_by = value;
}

BoundingBoxf3 GLCanvas3D::volumes_bounding_box() const
{
    BoundingBoxf3 bb;
    for (const GLVolume* volume : m_volumes.volumes)
    {
        if (!m_apply_zoom_to_volumes_filter || ((volume != nullptr) && volume->zoom_to_volumes))
            bb.merge(volume->transformed_bounding_box());
    }
    return bb;
}

BoundingBoxf3 GLCanvas3D::scene_bounding_box() const
{
    BoundingBoxf3 bb = volumes_bounding_box();
    bb.merge(m_bed.get_bounding_box());

    if (m_config != nullptr)
    {
        double h = m_config->opt_float("max_print_height");
        bb.min(2) = std::min(bb.min(2), -h);
        bb.max(2) = std::max(bb.max(2), h);
    }
    return bb;
}

bool GLCanvas3D::is_layers_editing_enabled() const
{
    return m_layers_editing.is_enabled();
}

bool GLCanvas3D::is_layers_editing_allowed() const
{
    return m_layers_editing.is_allowed();
}

bool GLCanvas3D::is_reload_delayed() const
{
    return m_reload_delayed;
}

void GLCanvas3D::enable_layers_editing(bool enable)
{
    m_layers_editing.set_enabled(enable);
    const Selection::IndicesList& idxs = m_selection.get_volume_idxs();
    for (unsigned int idx : idxs)
    {
        GLVolume* v = m_volumes.volumes[idx];
        if (v->is_modifier)
            v->force_transparent = enable;
    }

    set_as_dirty();
}

void GLCanvas3D::enable_legend_texture(bool enable)
{
    m_legend_texture_enabled = enable;
}

void GLCanvas3D::enable_picking(bool enable)
{
    m_picking_enabled = enable;
    m_selection.set_mode(Selection::Instance);
}

void GLCanvas3D::enable_moving(bool enable)
{
    m_moving_enabled = enable;
}

void GLCanvas3D::enable_gizmos(bool enable)
{
    m_gizmos.set_enabled(enable);
}

void GLCanvas3D::enable_selection(bool enable)
{
    m_selection.set_enabled(enable);
}

void GLCanvas3D::enable_toolbar(bool enable)
{
    m_toolbar.set_enabled(enable);
}

void GLCanvas3D::enable_dynamic_background(bool enable)
{
    m_dynamic_background_enabled = enable;
}

void GLCanvas3D::allow_multisample(bool allow)
{
    m_multisample_allowed = allow;
}

void GLCanvas3D::zoom_to_bed()
{
    _zoom_to_bounding_box(m_bed.get_bounding_box());
}

void GLCanvas3D::zoom_to_volumes()
{
    m_apply_zoom_to_volumes_filter = true;
    _zoom_to_bounding_box(volumes_bounding_box());
    m_apply_zoom_to_volumes_filter = false;
}

void GLCanvas3D::zoom_to_selection()
{
    if (!m_selection.is_empty())
        _zoom_to_bounding_box(m_selection.get_bounding_box());
}

void GLCanvas3D::select_view(const std::string& direction)
{
    if (m_camera.select_view(direction) && (m_canvas != nullptr))
        m_canvas->Refresh();
}

void GLCanvas3D::update_volumes_colors_by_extruder()
{
    if (m_config != nullptr)
        m_volumes.update_colors_by_extruder(m_config);
}

void GLCanvas3D::render()
{
    wxCHECK_RET(!m_in_render, "GLCanvas3D::render() called recursively");
    m_in_render = true;
    Slic3r::ScopeGuard in_render_guard([this]() { m_in_render = false; });
    (void)in_render_guard;

    if (m_canvas == nullptr)
        return;

#ifndef __WXMAC__
    // on Mac this check causes flickering when changing view
    if (!_is_shown_on_screen())
        return;
#endif // __WXMAC__

    // ensures this canvas is current and initialized
    if (!_set_current() || !_3DScene::init(m_canvas))
        return;

#if ENABLE_RENDER_STATISTICS
    auto start_time = std::chrono::high_resolution_clock::now();
#endif // ENABLE_RENDER_STATISTICS

    if (m_bed.get_shape().empty())
    {
        // this happens at startup when no data is still saved under <>\AppData\Roaming\Slic3rPE
        post_event(SimpleEvent(EVT_GLCANVAS_UPDATE_BED_SHAPE));
        return;
    }

    if (m_camera.requires_zoom_to_bed)
    {
        zoom_to_bed();
        const Size& cnv_size = get_canvas_size();
        _resize((unsigned int)cnv_size.get_width(), (unsigned int)cnv_size.get_height());
        m_camera.requires_zoom_to_bed = false;
    }

    m_camera.apply_view_matrix();

    GLfloat position_cam[4] = { 1.0f, 0.0f, 1.0f, 0.0f };
    glsafe(::glLightfv(GL_LIGHT1, GL_POSITION, position_cam));
    GLfloat position_top[4] = { -0.5f, -0.5f, 1.0f, 0.0f };
    glsafe(::glLightfv(GL_LIGHT0, GL_POSITION, position_top));

    float theta = m_camera.get_theta();
    if (theta > 180.f)
        // absolute value of the rotation
        theta = 360.f - theta;

    wxGetApp().imgui()->new_frame();

    if (m_picking_enabled)
    {
        if (m_rectangle_selection.is_dragging())
            // picking pass using rectangle selection
            _rectangular_selection_picking_pass();
        else
            // regular picking pass
            _picking_pass();
    }

    // draw scene
    glsafe(::glClear(GL_COLOR_BUFFER_BIT | GL_DEPTH_BUFFER_BIT));
    _render_background();

    // textured bed needs to be rendered after objects if the texture is transparent
    bool early_bed_render = m_bed.is_custom() || (theta <= 90.0f);
    if (early_bed_render)
        _render_bed(theta);

    _render_objects();
    _render_sla_slices();
    _render_selection();

    _render_axes();

    if (!early_bed_render)
        _render_bed(theta);

#if ENABLE_RENDER_SELECTION_CENTER
    _render_selection_center();
#endif // ENABLE_RENDER_SELECTION_CENTER

    // we need to set the mouse's scene position here because the depth buffer
    // could be invalidated by the following gizmo render methods
    // this position is used later into on_mouse() to drag the objects
    m_mouse.scene_position = _mouse_to_3d(m_mouse.position.cast<int>());

    _render_current_gizmo();
    _render_selection_sidebar_hints();

#if ENABLE_SHOW_CAMERA_TARGET
    _render_camera_target();
#endif // ENABLE_SHOW_CAMERA_TARGET

    if (m_picking_enabled && m_rectangle_selection.is_dragging())
        m_rectangle_selection.render(*this);

    // draw overlays
    _render_gizmos_overlay();
    _render_warning_texture();
    _render_legend_texture();
#if !ENABLE_SVG_ICONS
    _resize_toolbars();
#endif // !ENABLE_SVG_ICONS
    _render_toolbar();
    _render_view_toolbar();
    if ((m_layers_editing.last_object_id >= 0) && (m_layers_editing.object_max_z() > 0.0f))
        m_layers_editing.render_overlay(*this);

#if ENABLE_RENDER_STATISTICS
    ImGuiWrapper& imgui = *wxGetApp().imgui();
    imgui.set_next_window_bg_alpha(0.5f);
    imgui.begin(std::string("Render statistics"), ImGuiWindowFlags_AlwaysAutoResize | ImGuiWindowFlags_NoResize | ImGuiWindowFlags_NoCollapse);
    imgui.text("Last frame: ");
    ImGui::SameLine();
    imgui.text(std::to_string(m_render_stats.last_frame));
    ImGui::SameLine();
    imgui.text(" ms");
    imgui.end();
#endif // ENABLE_RENDER_STATISTICS

    wxGetApp().imgui()->render();

    m_canvas->SwapBuffers();

#if ENABLE_RENDER_STATISTICS
    auto end_time = std::chrono::high_resolution_clock::now();
    m_render_stats.last_frame = std::chrono::duration_cast<std::chrono::milliseconds>(end_time - start_time).count();
#endif // ENABLE_RENDER_STATISTICS
}

void GLCanvas3D::select_all()
{
    m_selection.add_all();
    m_dirty = true;
}

void GLCanvas3D::delete_selected()
{
    m_selection.erase();
}

void GLCanvas3D::ensure_on_bed(unsigned int object_idx)
{
    typedef std::map<std::pair<int, int>, double> InstancesToZMap;
    InstancesToZMap instances_min_z;

    for (GLVolume* volume : m_volumes.volumes)
    {
        if ((volume->object_idx() == object_idx) && !volume->is_modifier)
        {
            double min_z = volume->transformed_convex_hull_bounding_box().min(2);
            std::pair<int, int> instance = std::make_pair(volume->object_idx(), volume->instance_idx());
            InstancesToZMap::iterator it = instances_min_z.find(instance);
            if (it == instances_min_z.end())
                it = instances_min_z.insert(InstancesToZMap::value_type(instance, DBL_MAX)).first;

            it->second = std::min(it->second, min_z);
        }
    }

    for (GLVolume* volume : m_volumes.volumes)
    {
        std::pair<int, int> instance = std::make_pair(volume->object_idx(), volume->instance_idx());
        InstancesToZMap::iterator it = instances_min_z.find(instance);
        if (it != instances_min_z.end())
            volume->set_instance_offset(Z, volume->get_instance_offset(Z) - it->second);
    }
}

std::vector<double> GLCanvas3D::get_current_print_zs(bool active_only) const
{
    return m_volumes.get_current_print_zs(active_only);
}

void GLCanvas3D::set_toolpaths_range(double low, double high)
{
    m_volumes.set_range(low, high);
}

std::vector<int> GLCanvas3D::load_object(const ModelObject& model_object, int obj_idx, std::vector<int> instance_idxs)
{
    if (instance_idxs.empty())
    {
        for (unsigned int i = 0; i < model_object.instances.size(); ++i)
        {
            instance_idxs.push_back(i);
        }
    }
    return m_volumes.load_object(&model_object, obj_idx, instance_idxs, m_color_by, m_use_VBOs && m_initialized);
}

std::vector<int> GLCanvas3D::load_object(const Model& model, int obj_idx)
{
    if ((0 <= obj_idx) && (obj_idx < (int)model.objects.size()))
    {
        const ModelObject* model_object = model.objects[obj_idx];
        if (model_object != nullptr)
            return load_object(*model_object, obj_idx, std::vector<int>());
    }

    return std::vector<int>();
}

void GLCanvas3D::mirror_selection(Axis axis)
{
    m_selection.mirror(axis);
    do_mirror();
    wxGetApp().obj_manipul()->set_dirty();
}

// Reload the 3D scene of 
// 1) Model / ModelObjects / ModelInstances / ModelVolumes
// 2) Print bed
// 3) SLA support meshes for their respective ModelObjects / ModelInstances
// 4) Wipe tower preview
// 5) Out of bed collision status & message overlay (texture)
void GLCanvas3D::reload_scene(bool refresh_immediately, bool force_full_scene_refresh)
{
    if ((m_canvas == nullptr) || (m_config == nullptr) || (m_model == nullptr))
        return;

    if (m_initialized)
        _set_current();

    struct ModelVolumeState {
        ModelVolumeState(const GLVolume *volume) : 
			model_volume(nullptr), geometry_id(volume->geometry_id), volume_idx(-1) {}
		ModelVolumeState(const ModelVolume *model_volume, const ModelID &instance_id, const GLVolume::CompositeID &composite_id) :
			model_volume(model_volume), geometry_id(std::make_pair(model_volume->id().id, instance_id.id)), composite_id(composite_id), volume_idx(-1) {}
		ModelVolumeState(const ModelID &volume_id, const ModelID &instance_id) :
			model_volume(nullptr), geometry_id(std::make_pair(volume_id.id, instance_id.id)), volume_idx(-1) {}
		bool new_geometry() const { return this->volume_idx == size_t(-1); }
		const ModelVolume		   *model_volume;
        // ModelID of ModelVolume + ModelID of ModelInstance
        // or timestamp of an SLAPrintObjectStep + ModelID of ModelInstance
        std::pair<size_t, size_t>   geometry_id;
        GLVolume::CompositeID       composite_id;
        // Volume index in the new GLVolume vector.
		size_t                      volume_idx;
    };
    std::vector<ModelVolumeState> model_volume_state;
	std::vector<ModelVolumeState> aux_volume_state;

    // SLA steps to pull the preview meshes for.
	typedef std::array<SLAPrintObjectStep, 2> SLASteps;
	SLASteps sla_steps = { slaposSupportTree, slaposBasePool };
    struct SLASupportState {
		std::array<PrintStateBase::StateWithTimeStamp, std::tuple_size<SLASteps>::value> step;
    };
    // State of the sla_steps for all SLAPrintObjects.
    std::vector<SLASupportState>   sla_support_state;

    std::vector<size_t> instance_ids_selected;
    std::vector<size_t> map_glvolume_old_to_new(m_volumes.volumes.size(), size_t(-1));
    std::vector<GLVolume*> glvolumes_new;
    glvolumes_new.reserve(m_volumes.volumes.size());
    auto model_volume_state_lower = [](const ModelVolumeState &m1, const ModelVolumeState &m2) { return m1.geometry_id < m2.geometry_id; };

    m_reload_delayed = ! m_canvas->IsShown() && ! refresh_immediately && ! force_full_scene_refresh;

    PrinterTechnology printer_technology        = m_process->current_printer_technology();
    int               volume_idx_wipe_tower_old = -1;

    if (m_regenerate_volumes)
    {
        // Release invalidated volumes to conserve GPU memory in case of delayed refresh (see m_reload_delayed).
        // First initialize model_volumes_new_sorted & model_instances_new_sorted.
        for (int object_idx = 0; object_idx < (int)m_model->objects.size(); ++ object_idx) {
            const ModelObject *model_object = m_model->objects[object_idx];
            for (int instance_idx = 0; instance_idx < (int)model_object->instances.size(); ++ instance_idx) {
                const ModelInstance *model_instance = model_object->instances[instance_idx];
                for (int volume_idx = 0; volume_idx < (int)model_object->volumes.size(); ++ volume_idx) {
                    const ModelVolume *model_volume = model_object->volumes[volume_idx];
					model_volume_state.emplace_back(model_volume, model_instance->id(), GLVolume::CompositeID(object_idx, volume_idx, instance_idx));
                }
            }
        }
        if (printer_technology == ptSLA) {
            const SLAPrint *sla_print = this->sla_print();
		#ifndef NDEBUG
            // Verify that the SLAPrint object is synchronized with m_model.
            check_model_ids_equal(*m_model, sla_print->model());
        #endif /* NDEBUG */
            sla_support_state.reserve(sla_print->objects().size());
            for (const SLAPrintObject *print_object : sla_print->objects()) {
                SLASupportState state;
				for (size_t istep = 0; istep < sla_steps.size(); ++ istep) {
					state.step[istep] = print_object->step_state_with_timestamp(sla_steps[istep]);
					if (state.step[istep].state == PrintStateBase::DONE) {
                        if (! print_object->has_mesh(sla_steps[istep]))
                            // Consider the DONE step without a valid mesh as invalid for the purpose
                            // of mesh visualization.
                            state.step[istep].state = PrintStateBase::INVALID;
                        else
    						for (const ModelInstance *model_instance : print_object->model_object()->instances)
                                aux_volume_state.emplace_back(state.step[istep].timestamp, model_instance->id());
                    }
				}
				sla_support_state.emplace_back(state);
            }
        }
        std::sort(model_volume_state.begin(), model_volume_state.end(), model_volume_state_lower);
        std::sort(aux_volume_state  .begin(), aux_volume_state  .end(), model_volume_state_lower);
        // Release all ModelVolume based GLVolumes not found in the current Model.
        for (size_t volume_id = 0; volume_id < m_volumes.volumes.size(); ++ volume_id) {
            GLVolume         *volume = m_volumes.volumes[volume_id];
            ModelVolumeState  key(volume);
            ModelVolumeState *mvs = nullptr;
            if (volume->volume_idx() < 0) {
				auto it = std::lower_bound(aux_volume_state.begin(), aux_volume_state.end(), key, model_volume_state_lower);
                if (it != aux_volume_state.end() && it->geometry_id == key.geometry_id)
                    mvs = &(*it);
            } else {
				auto it = std::lower_bound(model_volume_state.begin(), model_volume_state.end(), key, model_volume_state_lower);
                if (it != model_volume_state.end() && it->geometry_id == key.geometry_id)
					mvs = &(*it);
            }
            // Emplace instance ID of the volume. Both the aux volumes and model volumes share the same instance ID.
            // The wipe tower has its own wipe_tower_instance_id().
            if (m_selection.contains_volume(volume_id))
                instance_ids_selected.emplace_back(volume->geometry_id.second);
            if (mvs == nullptr || force_full_scene_refresh) {
                // This GLVolume will be released.
                if (volume->is_wipe_tower) {
                    // There is only one wipe tower.
                    assert(volume_idx_wipe_tower_old == -1);
                    volume_idx_wipe_tower_old = (int)volume_id;
                }
                volume->release_geometry();
                if (! m_reload_delayed)
                    delete volume;
            } else {
                // This GLVolume will be reused.
                volume->set_sla_shift_z(0.0);
                map_glvolume_old_to_new[volume_id] = glvolumes_new.size();
                mvs->volume_idx = glvolumes_new.size();
                glvolumes_new.emplace_back(volume);
                // Update color of the volume based on the current extruder.
				if (mvs->model_volume != nullptr) {
					int extruder_id = mvs->model_volume->extruder_id();
					if (extruder_id != -1)
						volume->extruder_id = extruder_id;

                    volume->is_modifier = !mvs->model_volume->is_model_part();
                    volume->set_color_from_model_volume(mvs->model_volume);

                    // updates volumes transformations
                    volume->set_instance_transformation(mvs->model_volume->get_object()->instances[mvs->composite_id.instance_id]->get_transformation());
                    volume->set_volume_transformation(mvs->model_volume->get_transformation());
                }
            }
        }
        sort_remove_duplicates(instance_ids_selected);
    }

    if (m_reload_delayed)
        return;

	bool update_object_list = false;

    if (m_regenerate_volumes)
    {
		if (m_volumes.volumes != glvolumes_new)
			update_object_list = true;
        m_volumes.volumes = std::move(glvolumes_new);
        for (unsigned int obj_idx = 0; obj_idx < (unsigned int)m_model->objects.size(); ++ obj_idx) {
            const ModelObject &model_object = *m_model->objects[obj_idx];
            for (int volume_idx = 0; volume_idx < (int)model_object.volumes.size(); ++ volume_idx) {
				const ModelVolume &model_volume = *model_object.volumes[volume_idx];
                for (int instance_idx = 0; instance_idx < (int)model_object.instances.size(); ++ instance_idx) {
					const ModelInstance &model_instance = *model_object.instances[instance_idx];
					ModelVolumeState key(model_volume.id(), model_instance.id());
					auto it = std::lower_bound(model_volume_state.begin(), model_volume_state.end(), key, model_volume_state_lower);
					assert(it != model_volume_state.end() && it->geometry_id == key.geometry_id);
                    if (it->new_geometry()) {
                        // New volume.
                        m_volumes.load_object_volume(&model_object, obj_idx, volume_idx, instance_idx, m_color_by, m_use_VBOs && m_initialized);
						m_volumes.volumes.back()->geometry_id = key.geometry_id;
						update_object_list = true;
                    } else {
						// Recycling an old GLVolume.
						GLVolume &existing_volume = *m_volumes.volumes[it->volume_idx];
                        assert(existing_volume.geometry_id == key.geometry_id);
						// Update the Object/Volume/Instance indices into the current Model.
						if (existing_volume.composite_id != it->composite_id) {
							existing_volume.composite_id = it->composite_id;
							update_object_list = true;
						}
                    }
                }
            }
        }
        if (printer_technology == ptSLA) {
            size_t idx = 0;
            const SLAPrint *sla_print = this->sla_print();
			std::vector<double> shift_zs(m_model->objects.size(), 0);
            double relative_correction_z = sla_print->relative_correction().z();
            if (relative_correction_z <= EPSILON)
                relative_correction_z = 1.;
			for (const SLAPrintObject *print_object : sla_print->objects()) {
                SLASupportState   &state        = sla_support_state[idx ++];
                const ModelObject *model_object = print_object->model_object();
                // Find an index of the ModelObject
                int object_idx;
				if (std::all_of(state.step.begin(), state.step.end(), [](const PrintStateBase::StateWithTimeStamp &state){ return state.state != PrintStateBase::DONE; }))
					continue;
                // There may be new SLA volumes added to the scene for this print_object.
                // Find the object index of this print_object in the Model::objects list.
                auto it = std::find(sla_print->model().objects.begin(), sla_print->model().objects.end(), model_object);
                assert(it != sla_print->model().objects.end());
				object_idx = it - sla_print->model().objects.begin();
				// Cache the Z offset to be applied to all volumes with this object_idx.
				shift_zs[object_idx] = print_object->get_current_elevation() / relative_correction_z;
                // Collect indices of this print_object's instances, for which the SLA support meshes are to be added to the scene.
                // pairs of <instance_idx, print_instance_idx>
				std::vector<std::pair<size_t, size_t>> instances[std::tuple_size<SLASteps>::value];
                for (size_t print_instance_idx = 0; print_instance_idx < print_object->instances().size(); ++ print_instance_idx) {
                    const SLAPrintObject::Instance &instance = print_object->instances()[print_instance_idx];
                    // Find index of ModelInstance corresponding to this SLAPrintObject::Instance.
					auto it = std::find_if(model_object->instances.begin(), model_object->instances.end(), 
                        [&instance](const ModelInstance *mi) { return mi->id() == instance.instance_id; });
                    assert(it != model_object->instances.end());
                    int instance_idx = it - model_object->instances.begin();
                    for (size_t istep = 0; istep < sla_steps.size(); ++ istep)
                        if (state.step[istep].state == PrintStateBase::DONE) {
                            ModelVolumeState key(state.step[istep].timestamp, instance.instance_id.id);
                            auto it = std::lower_bound(aux_volume_state.begin(), aux_volume_state.end(), key, model_volume_state_lower);
                            assert(it != aux_volume_state.end() && it->geometry_id == key.geometry_id);
                            if (it->new_geometry())
                                instances[istep].emplace_back(std::pair<size_t, size_t>(instance_idx, print_instance_idx));
                            else
								// Recycling an old GLVolume. Update the Object/Instance indices into the current Model.
                                m_volumes.volumes[it->volume_idx]->composite_id = GLVolume::CompositeID(object_idx, m_volumes.volumes[it->volume_idx]->volume_idx(), instance_idx);
                        }
                }

                // stores the current volumes count
                size_t volumes_count = m_volumes.volumes.size();

                for (size_t istep = 0; istep < sla_steps.size(); ++istep)
                    if (!instances[istep].empty())
                        m_volumes.load_object_auxiliary(print_object, object_idx, instances[istep], sla_steps[istep], state.step[istep].timestamp, m_use_VBOs && m_initialized);
            }

			// Shift-up all volumes of the object so that it has the right elevation with respect to the print bed
			for (GLVolume* volume : m_volumes.volumes)
				volume->set_sla_shift_z(shift_zs[volume->object_idx()]);
        }

        if (printer_technology == ptFFF && m_config->has("nozzle_diameter"))
        {
            // Should the wipe tower be visualized ?
            unsigned int extruders_count = (unsigned int)dynamic_cast<const ConfigOptionFloats*>(m_config->option("nozzle_diameter"))->values.size();

            bool semm = dynamic_cast<const ConfigOptionBool*>(m_config->option("single_extruder_multi_material"))->value;
            bool wt = dynamic_cast<const ConfigOptionBool*>(m_config->option("wipe_tower"))->value;
            bool co = dynamic_cast<const ConfigOptionBool*>(m_config->option("complete_objects"))->value;

            if ((extruders_count > 1) && semm && wt && !co)
            {
                // Height of a print (Show at least a slab)
                double height = std::max(m_model->bounding_box().max(2), 10.0);

                float x = dynamic_cast<const ConfigOptionFloat*>(m_config->option("wipe_tower_x"))->value;
                float y = dynamic_cast<const ConfigOptionFloat*>(m_config->option("wipe_tower_y"))->value;
                float w = dynamic_cast<const ConfigOptionFloat*>(m_config->option("wipe_tower_width"))->value;
                float a = dynamic_cast<const ConfigOptionFloat*>(m_config->option("wipe_tower_rotation_angle"))->value;

                const Print *print = m_process->fff_print();
                float depth = print->get_wipe_tower_depth();

                // Calculate wipe tower brim spacing.
                const DynamicPrintConfig &print_config  = wxGetApp().preset_bundle->prints.get_edited_preset().config;
                double layer_height                     = print_config.opt_float("layer_height");
                double first_layer_height               = print_config.get_abs_value("first_layer_height", layer_height);
                float brim_spacing = print->config().nozzle_diameter.values[0] * 1.25f - first_layer_height * (1. - M_PI_4);

                if (!print->is_step_done(psWipeTower))
                    depth = (900.f/w) * (float)(extruders_count - 1) ;
                int volume_idx_wipe_tower_new = m_volumes.load_wipe_tower_preview(
                    1000, x, y, w, depth, (float)height, a, m_use_VBOs && m_initialized, !print->is_step_done(psWipeTower),
                    brim_spacing * 4.5f);
                if (volume_idx_wipe_tower_old != -1)
                    map_glvolume_old_to_new[volume_idx_wipe_tower_old] = volume_idx_wipe_tower_new;
            }
        }

        update_volumes_colors_by_extruder();
		// Update selection indices based on the old/new GLVolumeCollection.
        if (m_selection.get_mode() == Selection::Instance)
            m_selection.instances_changed(instance_ids_selected);
        else
            m_selection.volumes_changed(map_glvolume_old_to_new);
	}

    m_gizmos.update_data(*this);

    // Update the toolbar
	if (update_object_list)
		post_event(SimpleEvent(EVT_GLCANVAS_OBJECT_SELECT));

    // checks for geometry outside the print volume to render it accordingly
    if (!m_volumes.empty())
    {
        ModelInstance::EPrintVolumeState state;

        const bool contained_min_one = m_volumes.check_outside_state(m_config, &state);

        _set_warning_texture(WarningTexture::ObjectClashed, state == ModelInstance::PVS_Partly_Outside);
        _set_warning_texture(WarningTexture::ObjectOutside, state == ModelInstance::PVS_Fully_Outside);

        post_event(Event<bool>(EVT_GLCANVAS_ENABLE_ACTION_BUTTONS, 
                               contained_min_one && !m_model->objects.empty() && state != ModelInstance::PVS_Partly_Outside));

// #ys_FIXME_delete_after_testing
//         bool contained = m_volumes.check_outside_state(m_config, &state);
//         if (!contained)
//         {
//             _set_warning_texture(WarningTexture::ObjectOutside, true);
//             post_event(Event<bool>(EVT_GLCANVAS_ENABLE_ACTION_BUTTONS, state == ModelInstance::PVS_Fully_Outside));
//         }
//         else
//         {
//             m_volumes.reset_outside_state();
//             _set_warning_texture(WarningTexture::ObjectOutside, false);
//             post_event(Event<bool>(EVT_GLCANVAS_ENABLE_ACTION_BUTTONS, !m_model->objects.empty()));
//         }
    }
    else
    {
        _set_warning_texture(WarningTexture::ObjectOutside, false);
        _set_warning_texture(WarningTexture::ObjectClashed, false);
        post_event(Event<bool>(EVT_GLCANVAS_ENABLE_ACTION_BUTTONS, false));
    }

    // restore to default value
    m_regenerate_volumes = true;

    m_camera.set_scene_box(scene_bounding_box());

    if (m_selection.is_empty())
    {
        // If no object is selected, deactivate the active gizmo, if any
        // Otherwise it may be shown after cleaning the scene (if it was active while the objects were deleted)
        m_gizmos.reset_all_states();

        // If no object is selected, reset the objects manipulator on the sidebar
        // to force a reset of its cache
        auto manip = wxGetApp().obj_manipul();
        if (manip != nullptr)
            manip->set_dirty();
    }

    // and force this canvas to be redrawn.
    m_dirty = true;
}

void GLCanvas3D::load_gcode_preview(const GCodePreviewData& preview_data, const std::vector<std::string>& str_tool_colors)
{
    const Print *print = this->fff_print();
    if ((m_canvas != nullptr) && (print != nullptr))
    {
        _set_current();

        std::vector<float> tool_colors = _parse_colors(str_tool_colors);

        if (m_volumes.empty())
        {
            m_gcode_preview_volume_index.reset();
            
            _load_gcode_extrusion_paths(preview_data, tool_colors);
            _load_gcode_travel_paths(preview_data, tool_colors);
            _load_gcode_retractions(preview_data);
            _load_gcode_unretractions(preview_data);
            
            if (!m_volumes.empty())
            {
                // removes empty volumes
                m_volumes.volumes.erase(std::remove_if(m_volumes.volumes.begin(), m_volumes.volumes.end(),
                    [](const GLVolume* volume) { return volume->print_zs.empty(); }), m_volumes.volumes.end());

                _load_shells_fff();
            }
            _update_toolpath_volumes_outside_state();
        }
        
        _update_gcode_volumes_visibility(preview_data);
        _show_warning_texture_if_needed();

        if (m_volumes.empty())
            reset_legend_texture();
        else
            _generate_legend_texture(preview_data, tool_colors);
    }
}

void GLCanvas3D::load_sla_preview()
{
    const SLAPrint* print = this->sla_print();
    if ((m_canvas != nullptr) && (print != nullptr))
    {
        _set_current();
        _load_shells_sla();
    }
}

void GLCanvas3D::load_preview(const std::vector<std::string>& str_tool_colors, const std::vector<double>& color_print_values)
{
    const Print *print = this->fff_print();
    if (print == nullptr)
        return;

    _set_current();

    _load_print_toolpaths();
    _load_wipe_tower_toolpaths(str_tool_colors);
    for (const PrintObject* object : print->objects())
    {
        if (object != nullptr)
            _load_print_object_toolpaths(*object, str_tool_colors, color_print_values);
    }

    for (GLVolume* volume : m_volumes.volumes)
    {
        volume->is_extrusion_path = true;
    }

    _update_toolpath_volumes_outside_state();
    _show_warning_texture_if_needed();
    if (color_print_values.empty())
        reset_legend_texture();
    else {
        auto preview_data = GCodePreviewData();
        preview_data.extrusion.view_type = GCodePreviewData::Extrusion::ColorPrint;
        const std::vector<float> tool_colors = _parse_colors(str_tool_colors);
        _generate_legend_texture(preview_data, tool_colors);
    }
}

void GLCanvas3D::bind_event_handlers()
{
    if (m_canvas != nullptr)
    {
        m_canvas->Bind(wxEVT_SIZE, &GLCanvas3D::on_size, this);
        m_canvas->Bind(wxEVT_IDLE, &GLCanvas3D::on_idle, this);
        m_canvas->Bind(wxEVT_CHAR, &GLCanvas3D::on_char, this);
        m_canvas->Bind(wxEVT_KEY_DOWN, &GLCanvas3D::on_key, this);
        m_canvas->Bind(wxEVT_KEY_UP, &GLCanvas3D::on_key, this);
        m_canvas->Bind(wxEVT_MOUSEWHEEL, &GLCanvas3D::on_mouse_wheel, this);
        m_canvas->Bind(wxEVT_TIMER, &GLCanvas3D::on_timer, this);
        m_canvas->Bind(wxEVT_LEFT_DOWN, &GLCanvas3D::on_mouse, this);
        m_canvas->Bind(wxEVT_LEFT_UP, &GLCanvas3D::on_mouse, this);
        m_canvas->Bind(wxEVT_MIDDLE_DOWN, &GLCanvas3D::on_mouse, this);
        m_canvas->Bind(wxEVT_MIDDLE_UP, &GLCanvas3D::on_mouse, this);
        m_canvas->Bind(wxEVT_RIGHT_DOWN, &GLCanvas3D::on_mouse, this);
        m_canvas->Bind(wxEVT_RIGHT_UP, &GLCanvas3D::on_mouse, this);
        m_canvas->Bind(wxEVT_MOTION, &GLCanvas3D::on_mouse, this);
        m_canvas->Bind(wxEVT_ENTER_WINDOW, &GLCanvas3D::on_mouse, this);
        m_canvas->Bind(wxEVT_LEAVE_WINDOW, &GLCanvas3D::on_mouse, this);
        m_canvas->Bind(wxEVT_LEFT_DCLICK, &GLCanvas3D::on_mouse, this);
        m_canvas->Bind(wxEVT_MIDDLE_DCLICK, &GLCanvas3D::on_mouse, this);
        m_canvas->Bind(wxEVT_RIGHT_DCLICK, &GLCanvas3D::on_mouse, this);
        m_canvas->Bind(wxEVT_PAINT, &GLCanvas3D::on_paint, this);
    }
}

void GLCanvas3D::unbind_event_handlers()
{
    if (m_canvas != nullptr)
    {
        m_canvas->Unbind(wxEVT_SIZE, &GLCanvas3D::on_size, this);
        m_canvas->Unbind(wxEVT_IDLE, &GLCanvas3D::on_idle, this);
        m_canvas->Unbind(wxEVT_CHAR, &GLCanvas3D::on_char, this);
        m_canvas->Unbind(wxEVT_KEY_DOWN, &GLCanvas3D::on_key, this);
        m_canvas->Unbind(wxEVT_KEY_UP, &GLCanvas3D::on_key, this);
        m_canvas->Unbind(wxEVT_MOUSEWHEEL, &GLCanvas3D::on_mouse_wheel, this);
        m_canvas->Unbind(wxEVT_TIMER, &GLCanvas3D::on_timer, this);
        m_canvas->Unbind(wxEVT_LEFT_DOWN, &GLCanvas3D::on_mouse, this);
		m_canvas->Unbind(wxEVT_LEFT_UP, &GLCanvas3D::on_mouse, this);
        m_canvas->Unbind(wxEVT_MIDDLE_DOWN, &GLCanvas3D::on_mouse, this);
        m_canvas->Unbind(wxEVT_MIDDLE_UP, &GLCanvas3D::on_mouse, this);
        m_canvas->Unbind(wxEVT_RIGHT_DOWN, &GLCanvas3D::on_mouse, this);
        m_canvas->Unbind(wxEVT_RIGHT_UP, &GLCanvas3D::on_mouse, this);
        m_canvas->Unbind(wxEVT_MOTION, &GLCanvas3D::on_mouse, this);
        m_canvas->Unbind(wxEVT_ENTER_WINDOW, &GLCanvas3D::on_mouse, this);
        m_canvas->Unbind(wxEVT_LEAVE_WINDOW, &GLCanvas3D::on_mouse, this);
        m_canvas->Unbind(wxEVT_LEFT_DCLICK, &GLCanvas3D::on_mouse, this);
        m_canvas->Unbind(wxEVT_MIDDLE_DCLICK, &GLCanvas3D::on_mouse, this);
        m_canvas->Unbind(wxEVT_RIGHT_DCLICK, &GLCanvas3D::on_mouse, this);
        m_canvas->Unbind(wxEVT_PAINT, &GLCanvas3D::on_paint, this);
    }
}

void GLCanvas3D::on_size(wxSizeEvent& evt)
{
    m_dirty = true;
}

void GLCanvas3D::on_idle(wxIdleEvent& evt)
{
    m_dirty |= m_toolbar.update_items_state();
    m_dirty |= m_view_toolbar.update_items_state();

    if (!m_dirty)
        return;

    _refresh_if_shown_on_screen();
}

void GLCanvas3D::on_char(wxKeyEvent& evt)
{
    if (!m_initialized)
        return;

    // see include/wx/defs.h enum wxKeyCode
    int keyCode = evt.GetKeyCode();
    int ctrlMask = wxMOD_CONTROL;

    auto imgui = wxGetApp().imgui();
    if (imgui->update_key_data(evt)) {
        render();
        return;
    }

    if (m_gizmos.on_char(evt, *this))
        return;

//#ifdef __APPLE__
//    ctrlMask |= wxMOD_RAW_CONTROL;
//#endif /* __APPLE__ */
    if ((evt.GetModifiers() & ctrlMask) != 0) {
        switch (keyCode) {
#ifdef __APPLE__
        case 'a':
        case 'A':
#else /* __APPLE__ */
        case WXK_CONTROL_A:
#endif /* __APPLE__ */
                post_event(SimpleEvent(EVT_GLCANVAS_SELECT_ALL));
        break;
#ifdef __APPLE__
        case 'c':
        case 'C':
#else /* __APPLE__ */
        case WXK_CONTROL_C:
#endif /* __APPLE__ */
            post_event(SimpleEvent(EVT_GLTOOLBAR_COPY));
        break;
#ifdef __APPLE__
        case 'v':
        case 'V':
#else /* __APPLE__ */
        case WXK_CONTROL_V:
#endif /* __APPLE__ */
            post_event(SimpleEvent(EVT_GLTOOLBAR_PASTE));
        break;
#ifdef __APPLE__
        case WXK_BACK: // the low cost Apple solutions are not equipped with a Delete key, use Backspace instead.
#else /* __APPLE__ */
        case WXK_DELETE:
#endif /* __APPLE__ */
                            post_event(SimpleEvent(EVT_GLTOOLBAR_DELETE_ALL)); break;
		default:            evt.Skip();
        }
    } else if (evt.HasModifiers()) {
        evt.Skip();
    } else {
        switch (keyCode)
        {
#ifdef __APPLE__
        case WXK_BACK: // the low cost Apple solutions are not equipped with a Delete key, use Backspace instead.
#else /* __APPLE__ */
		case WXK_DELETE:
#endif /* __APPLE__ */
                  post_event(SimpleEvent(EVT_GLTOOLBAR_DELETE));
                  break;

		case '0': { select_view("iso"); break; }
        case '1': { select_view("top"); break; }
        case '2': { select_view("bottom"); break; }
        case '3': { select_view("front"); break; }
        case '4': { select_view("rear"); break; }
        case '5': { select_view("left"); break; }
        case '6': { select_view("right"); break; }
        case '+': { post_event(Event<int>(EVT_GLCANVAS_INCREASE_INSTANCES, +1)); break; }
        case '-': { post_event(Event<int>(EVT_GLCANVAS_INCREASE_INSTANCES, -1)); break; }
        case '?': { post_event(SimpleEvent(EVT_GLCANVAS_QUESTION_MARK)); break; }
        case 'A':
        case 'a': { post_event(SimpleEvent(EVT_GLCANVAS_ARRANGE)); break; }
        case 'B':
        case 'b': { zoom_to_bed(); break; }
        case 'I':
        case 'i': { set_camera_zoom(1.0f); break; }
        case 'O':
        case 'o': { set_camera_zoom(-1.0f); break; }
        case 'Z':
        case 'z': { m_selection.is_empty() ? zoom_to_volumes() : zoom_to_selection(); break; }
        default:
        {
            evt.Skip();
            break;
        }
        }
    }
}

void GLCanvas3D::on_key(wxKeyEvent& evt)
{
    const int keyCode = evt.GetKeyCode();

    auto imgui = wxGetApp().imgui();
    if (imgui->update_key_data(evt)) {
        render();
    }
    else
    {
        if (!m_gizmos.on_key(evt, *this))
        {
            if (evt.GetEventType() == wxEVT_KEY_UP) {
                if (m_tab_down && keyCode == WXK_TAB && !evt.HasAnyModifiers()) {
                    // Enable switching between 3D and Preview with Tab
                    // m_canvas->HandleAsNavigationKey(evt);   // XXX: Doesn't work in some cases / on Linux
                    post_event(SimpleEvent(EVT_GLCANVAS_TAB));
                }
                else if (keyCode == WXK_SHIFT)
                {
                    if (m_picking_enabled && m_rectangle_selection.is_dragging())
                    {
                        _update_selection_from_hover();
                        m_rectangle_selection.stop_dragging();
                        m_mouse.ignore_left_up = true;
                        m_dirty = true;
                    }
//                    set_cursor(Standard);
                }
                else if (keyCode == WXK_ALT)
                {
                    if (m_picking_enabled && m_rectangle_selection.is_dragging())
                    {
                        _update_selection_from_hover();
                        m_rectangle_selection.stop_dragging();
                        m_mouse.ignore_left_up = true;
                        m_dirty = true;
                    }
//                    set_cursor(Standard);
                }
                else if (keyCode == WXK_CONTROL)
                    m_dirty = true;
            }
            else if (evt.GetEventType() == wxEVT_KEY_DOWN) {
                m_tab_down = keyCode == WXK_TAB && !evt.HasAnyModifiers();
                if (keyCode == WXK_SHIFT)
                {
                    if (m_picking_enabled && (m_gizmos.get_current_type() != GLGizmosManager::SlaSupports))
                    {
                        m_mouse.ignore_left_up = false;
//                        set_cursor(Cross);
                    }
                }
                else if (keyCode == WXK_ALT)
                {
                    if (m_picking_enabled && (m_gizmos.get_current_type() != GLGizmosManager::SlaSupports))
                    {
                        m_mouse.ignore_left_up = false;
//                        set_cursor(Cross);
                    }
                }
                else if (keyCode == WXK_CONTROL)
                    m_dirty = true;
            }
        }
    }

    if (keyCode != WXK_TAB
        && keyCode != WXK_LEFT
        && keyCode != WXK_UP
        && keyCode != WXK_RIGHT
        && keyCode != WXK_DOWN) {
        evt.Skip();   // Needed to have EVT_CHAR generated as well
    }
}

void GLCanvas3D::on_mouse_wheel(wxMouseEvent& evt)
{
    if (!m_initialized)
        return;

    // Ignore the wheel events if the middle button is pressed.
    if (evt.MiddleIsDown())
        return;

#if ENABLE_RETINA_GL
    const float scale = m_retina_helper->get_scale_factor();
    evt.SetX(evt.GetX() * scale);
    evt.SetY(evt.GetY() * scale);
#endif

    // Performs layers editing updates, if enabled
    if (is_layers_editing_enabled())
    {
        int object_idx_selected = m_selection.get_object_idx();
        if (object_idx_selected != -1)
        {
            // A volume is selected. Test, whether hovering over a layer thickness bar.
            if (m_layers_editing.bar_rect_contains(*this, (float)evt.GetX(), (float)evt.GetY()))
            {
                // Adjust the width of the selection.
                m_layers_editing.band_width = std::max(std::min(m_layers_editing.band_width * (1.0f + 0.1f * (float)evt.GetWheelRotation() / (float)evt.GetWheelDelta()), 10.0f), 1.5f);
                if (m_canvas != nullptr)
                    m_canvas->Refresh();
                
                return;
            }
        }
    }

    // Inform gizmos about the event so they have the opportunity to react.
    if (m_gizmos.on_mouse_wheel(evt, *this))
        return;

    // Calculate the zoom delta and apply it to the current zoom factor
    float zoom = (float)evt.GetWheelRotation() / (float)evt.GetWheelDelta();
    set_camera_zoom(zoom);
}

void GLCanvas3D::on_timer(wxTimerEvent& evt)
{
    if (m_layers_editing.state == LayersEditing::Editing)
        _perform_layer_editing_action();
}

#ifndef NDEBUG
// #define SLIC3R_DEBUG_MOUSE_EVENTS
#endif

#ifdef SLIC3R_DEBUG_MOUSE_EVENTS
std::string format_mouse_event_debug_message(const wxMouseEvent &evt)
{
	static int idx = 0;
	char buf[2048];
	std::string out;
	sprintf(buf, "Mouse Event %d - ", idx ++);
	out = buf;

	if (evt.Entering())
		out += "Entering ";
	if (evt.Leaving())
		out += "Leaving ";
	if (evt.Dragging())
		out += "Dragging ";
	if (evt.Moving())
		out += "Moving ";
	if (evt.Magnify())
		out += "Magnify ";
	if (evt.LeftDown())
		out += "LeftDown ";
	if (evt.LeftUp())
		out += "LeftUp ";
	if (evt.LeftDClick())
		out += "LeftDClick ";
	if (evt.MiddleDown())
		out += "MiddleDown ";
	if (evt.MiddleUp())
		out += "MiddleUp ";
	if (evt.MiddleDClick())
		out += "MiddleDClick ";
	if (evt.RightDown())
		out += "RightDown ";
	if (evt.RightUp())
		out += "RightUp ";
	if (evt.RightDClick())
		out += "RightDClick ";

	sprintf(buf, "(%d, %d)", evt.GetX(), evt.GetY());
	out += buf;
	return out;
}
#endif /* SLIC3R_DEBUG_MOUSE_EVENTS */

void GLCanvas3D::on_mouse(wxMouseEvent& evt)
{
    auto mouse_up_cleanup = [this](){
        m_moving = false;
        m_mouse.drag.move_volume_idx = -1;
        m_mouse.set_start_position_3D_as_invalid();
        m_mouse.set_start_position_2D_as_invalid();
        m_mouse.dragging = false;
        m_mouse.ignore_left_up = false;
        m_dirty = true;

        if (m_canvas->HasCapture())
            m_canvas->ReleaseMouse();
    };

#if ENABLE_RETINA_GL
    const float scale = m_retina_helper->get_scale_factor();
    evt.SetX(evt.GetX() * scale);
    evt.SetY(evt.GetY() * scale);
#endif

	Point pos(evt.GetX(), evt.GetY());

    ImGuiWrapper *imgui = wxGetApp().imgui();
    if (imgui->update_mouse_data(evt)) {
        m_mouse.position = evt.Leaving() ? Vec2d(-1.0, -1.0) : pos.cast<double>();
        render();
#ifdef SLIC3R_DEBUG_MOUSE_EVENTS
		printf((format_mouse_event_debug_message(evt) + " - Consumed by ImGUI\n").c_str());
#endif /* SLIC3R_DEBUG_MOUSE_EVENTS */
		return;
    }

#ifdef __WXMSW__
	bool on_enter_workaround = false;
    if (! evt.Entering() && ! evt.Leaving() && m_mouse.position.x() == -1.0) {
        // Workaround for SPE-832: There seems to be a mouse event sent to the window before evt.Entering()
        m_mouse.position = pos.cast<double>();
        render();
#ifdef SLIC3R_DEBUG_MOUSE_EVENTS
		printf((format_mouse_event_debug_message(evt) + " - OnEnter workaround\n").c_str());
#endif /* SLIC3R_DEBUG_MOUSE_EVENTS */
		on_enter_workaround = true;
    } else 
#endif /* __WXMSW__ */
    {
#ifdef SLIC3R_DEBUG_MOUSE_EVENTS
		printf((format_mouse_event_debug_message(evt) + " - other\n").c_str());
#endif /* SLIC3R_DEBUG_MOUSE_EVENTS */
	}

    if (m_toolbar.on_mouse(evt, *this))
    {
        if (evt.LeftUp() || evt.MiddleUp() || evt.RightUp())
            mouse_up_cleanup();
        m_mouse.set_start_position_3D_as_invalid();
        return;
    }

    if (m_view_toolbar.on_mouse(evt, *this))
    {
        if (evt.LeftUp() || evt.MiddleUp() || evt.RightUp())
            mouse_up_cleanup();
        m_mouse.set_start_position_3D_as_invalid();
        return;
    }

    if (m_gizmos.on_mouse(evt, *this))
    {
        if (evt.LeftUp() || evt.MiddleUp() || evt.RightUp())
            mouse_up_cleanup();

        m_mouse.set_start_position_3D_as_invalid();
        return;
    }

    if (m_picking_enabled)
        _set_current();

    int selected_object_idx = m_selection.get_object_idx();
    int layer_editing_object_idx = is_layers_editing_enabled() ? selected_object_idx : -1;
    m_layers_editing.select_object(*m_model, layer_editing_object_idx);

    if (m_mouse.drag.move_requires_threshold && m_mouse.is_move_start_threshold_position_2D_defined() && m_mouse.is_move_threshold_met(pos))
    {
        m_mouse.drag.move_requires_threshold = false;
        m_mouse.set_move_start_threshold_position_2D_as_invalid();
    }

    if (evt.ButtonDown() && wxWindow::FindFocus() != this->m_canvas)
        // Grab keyboard focus on any mouse click event.
        m_canvas->SetFocus();

    if (evt.Entering())
    {
//#if defined(__WXMSW__) || defined(__linux__)
//        // On Windows and Linux needs focus in order to catch key events
        // Set focus in order to remove it from sidebar fields
        if (m_canvas != nullptr) {
            // Only set focus, if the top level window of this canvas is active.
            auto p = dynamic_cast<wxWindow*>(evt.GetEventObject());
            while (p->GetParent())
                p = p->GetParent();
            auto *top_level_wnd = dynamic_cast<wxTopLevelWindow*>(p);
            if (top_level_wnd && top_level_wnd->IsActive())
                m_canvas->SetFocus();
            m_mouse.position = pos.cast<double>();
            // 1) forces a frame render to ensure that m_hover_volume_idxs is updated even when the user right clicks while
            // the context menu is shown, ensuring it to disappear if the mouse is outside any volume and to
            // change the volume hover state if any is under the mouse 
            // 2) when switching between 3d view and preview the size of the canvas changes if the side panels are visible,
            // so forces a resize to avoid multiple renders with different sizes (seen as flickering)
            _refresh_if_shown_on_screen();
        }
        m_mouse.set_start_position_2D_as_invalid();
//#endif
    }
    else if (evt.Leaving())
    {
        // to remove hover on objects when the mouse goes out of this canvas
        m_mouse.position = Vec2d(-1.0, -1.0);
        m_dirty = true;
    }
    else if (evt.LeftDown() || evt.RightDown())
    {
        // If user pressed left or right button we first check whether this happened
        // on a volume or not.
        m_layers_editing.state = LayersEditing::Unknown;
        if ((layer_editing_object_idx != -1) && m_layers_editing.bar_rect_contains(*this, pos(0), pos(1)))
        {
            // A volume is selected and the mouse is inside the layer thickness bar.
            // Start editing the layer height.
            m_layers_editing.state = LayersEditing::Editing;
            _perform_layer_editing_action(&evt);
        }
        else if ((layer_editing_object_idx != -1) && m_layers_editing.reset_rect_contains(*this, pos(0), pos(1)))
        {
            if (evt.LeftDown())
            {
                // A volume is selected and the mouse is inside the reset button. Reset the ModelObject's layer height profile.
				m_layers_editing.reset_layer_height_profile(*this);
                // Index 2 means no editing, just wait for mouse up event.
                m_layers_editing.state = LayersEditing::Completed;

                m_dirty = true;
            }
        }
        else if (evt.LeftDown() && (evt.ShiftDown() || evt.AltDown()) && m_picking_enabled)
        {
            if (m_gizmos.get_current_type() != GLGizmosManager::SlaSupports)
            {
                m_rectangle_selection.start_dragging(m_mouse.position, evt.ShiftDown() ? GLSelectionRectangle::Select : GLSelectionRectangle::Deselect);
                m_dirty = true;
            }
        }
        else
        {
            // Select volume in this 3D canvas.
            // Don't deselect a volume if layer editing is enabled. We want the object to stay selected
            // during the scene manipulation.

            if (m_picking_enabled && (!m_hover_volume_idxs.empty() || !is_layers_editing_enabled()))
            {
                if (evt.LeftDown() && !m_hover_volume_idxs.empty())
                {
                    int volume_idx = get_first_hover_volume_idx();
                    bool already_selected = m_selection.contains_volume(volume_idx);
                    bool ctrl_down = evt.CmdDown();

                    Selection::IndicesList curr_idxs = m_selection.get_volume_idxs();

                    if (already_selected && ctrl_down)
                        m_selection.remove(volume_idx);
                    else
                    {
                        m_selection.add(volume_idx, !ctrl_down, true);
                        m_mouse.drag.move_requires_threshold = !already_selected;
                        if (already_selected)
                            m_mouse.set_move_start_threshold_position_2D_as_invalid();
                        else
                            m_mouse.drag.move_start_threshold_position_2D = pos;
                    }

                    // propagate event through callback
                    if (curr_idxs != m_selection.get_volume_idxs())
                    {
                        m_gizmos.refresh_on_off_state(m_selection);
                        m_gizmos.update_data(*this);
                        post_event(SimpleEvent(EVT_GLCANVAS_OBJECT_SELECT));
                        m_dirty = true;
                    }
                }
            }

            if (!m_hover_volume_idxs.empty())
            {
                if (evt.LeftDown() && m_moving_enabled && (m_mouse.drag.move_volume_idx == -1))
                {
                    // Only accept the initial position, if it is inside the volume bounding box.
                    int volume_idx = get_first_hover_volume_idx();
                    BoundingBoxf3 volume_bbox = m_volumes.volumes[volume_idx]->transformed_bounding_box();
                    volume_bbox.offset(1.0);
                    if (volume_bbox.contains(m_mouse.scene_position))
                    {
                        // The dragging operation is initiated.
                        m_mouse.drag.move_volume_idx = volume_idx;
                        m_selection.start_dragging();
                        m_mouse.drag.start_position_3D = m_mouse.scene_position;
                        m_moving = true;
                    }
                }
            }
        }
    }
    else if (evt.Dragging() && evt.LeftIsDown() && (m_layers_editing.state == LayersEditing::Unknown) && (m_mouse.drag.move_volume_idx != -1))
    {
        if (!m_mouse.drag.move_requires_threshold)
        {
            m_mouse.dragging = true;

            Vec3d cur_pos = m_mouse.drag.start_position_3D;
            // we do not want to translate objects if the user just clicked on an object while pressing shift to remove it from the selection and then drag
            if (m_selection.contains_volume(get_first_hover_volume_idx()))
            {
                if (m_camera.get_theta() == 90.0f)
                {
                    // side view -> move selected volumes orthogonally to camera view direction
                    Linef3 ray = mouse_ray(pos);
                    Vec3d dir = ray.unit_vector();
                    // finds the intersection of the mouse ray with the plane parallel to the camera viewport and passing throught the starting position
                    // use ray-plane intersection see i.e. https://en.wikipedia.org/wiki/Line%E2%80%93plane_intersection algebric form
                    // in our case plane normal and ray direction are the same (orthogonal view)
                    // when moving to perspective camera the negative z unit axis of the camera needs to be transformed in world space and used as plane normal
                    Vec3d inters = ray.a + (m_mouse.drag.start_position_3D - ray.a).dot(dir) / dir.squaredNorm() * dir;
                    // vector from the starting position to the found intersection
                    Vec3d inters_vec = inters - m_mouse.drag.start_position_3D;

                    Vec3d camera_right = m_camera.get_dir_right();
                    Vec3d camera_up = m_camera.get_dir_up();

                    // finds projection of the vector along the camera axes
                    double projection_x = inters_vec.dot(camera_right);
                    double projection_z = inters_vec.dot(camera_up);

                    // apply offset
                    cur_pos = m_mouse.drag.start_position_3D + projection_x * camera_right + projection_z * camera_up;
                }
                else
                {
                    // Generic view
                    // Get new position at the same Z of the initial click point.
                    float z0 = 0.0f;
                    float z1 = 1.0f;
                    cur_pos = Linef3(_mouse_to_3d(pos, &z0), _mouse_to_3d(pos, &z1)).intersect_plane(m_mouse.drag.start_position_3D(2));
                }
            }

            m_regenerate_volumes = false;
            m_selection.translate(cur_pos - m_mouse.drag.start_position_3D);
<<<<<<< HEAD
            wxGetApp().obj_manipul()->set_dirty();

=======
            wxGetApp().obj_manipul()->update_settings_value(m_selection);
>>>>>>> d971c821
            m_dirty = true;
        }
    }
    else if (evt.Dragging() && evt.LeftIsDown() && m_picking_enabled && m_rectangle_selection.is_dragging())
    {
        m_rectangle_selection.dragging(pos.cast<double>());
        m_dirty = true;
    }
    else if (evt.Dragging())
    {
        m_mouse.dragging = true;

        if ((m_layers_editing.state != LayersEditing::Unknown) && (layer_editing_object_idx != -1))
        {
            if (m_layers_editing.state == LayersEditing::Editing)
                _perform_layer_editing_action(&evt);
        }
        // do not process the dragging if the left mouse was set down in another canvas
        else if (evt.LeftIsDown())
        {
            // if dragging over blank area with left button, rotate
            if (m_hover_volume_idxs.empty() && m_mouse.is_start_position_3D_defined())
            {
                const Vec3d& orig = m_mouse.drag.start_position_3D;
                float sign = m_camera.inverted_phi ? -1.0f : 1.0f;
                m_camera.phi += sign * ((float)pos(0) - (float)orig(0)) * TRACKBALLSIZE;
                m_camera.set_theta(m_camera.get_theta() - ((float)pos(1) - (float)orig(1)) * TRACKBALLSIZE, wxGetApp().preset_bundle->printers.get_edited_preset().printer_technology() != ptSLA);
                m_dirty = true;
            }
            m_mouse.drag.start_position_3D = Vec3d((double)pos(0), (double)pos(1), 0.0);
        }
        else if (evt.MiddleIsDown() || evt.RightIsDown())
        {
            // If dragging over blank area with right button, pan.
            if (m_mouse.is_start_position_2D_defined())
            {
                // get point in model space at Z = 0
                float z = 0.0f;
                const Vec3d& cur_pos = _mouse_to_3d(pos, &z);
                Vec3d orig = _mouse_to_3d(m_mouse.drag.start_position_2D, &z);
                m_camera.set_target(m_camera.get_target() + orig - cur_pos);
                m_dirty = true;
            }
            
            m_mouse.drag.start_position_2D = pos;
        }
    }
    else if (evt.LeftUp() || evt.MiddleUp() || evt.RightUp())
    {
        if (m_layers_editing.state != LayersEditing::Unknown)
        {
            m_layers_editing.state = LayersEditing::Unknown;
            _stop_timer();
            m_layers_editing.accept_changes(*this);
        }
        else if ((m_mouse.drag.move_volume_idx != -1) && m_mouse.dragging)
        {
            m_regenerate_volumes = false;
            do_move();
            wxGetApp().obj_manipul()->set_dirty();
            // Let the platter know that the dragging finished, so a delayed refresh
            // of the scene with the background processing data should be performed.
            post_event(SimpleEvent(EVT_GLCANVAS_MOUSE_DRAGGING_FINISHED));
        }
        else if (evt.LeftUp() && m_picking_enabled && m_rectangle_selection.is_dragging())
        {
            if (evt.ShiftDown() || evt.AltDown())
                _update_selection_from_hover();

            m_rectangle_selection.stop_dragging();
        }
        else if (evt.LeftUp() && !m_mouse.ignore_left_up && !m_mouse.dragging && m_hover_volume_idxs.empty() && !is_layers_editing_enabled())
        {
            // deselect and propagate event through callback
            if (!evt.ShiftDown() && m_picking_enabled)
            {
                m_selection.clear();
                m_selection.set_mode(Selection::Instance);
                wxGetApp().obj_manipul()->set_dirty();
                m_gizmos.reset_all_states();
                m_gizmos.update_data(*this);
                post_event(SimpleEvent(EVT_GLCANVAS_OBJECT_SELECT));
            }
        }
        else if (evt.LeftUp() && m_mouse.dragging)
            // Flips X mouse deltas if bed is upside down
            m_camera.inverted_phi = (m_camera.get_dir_up()(2) < 0.0);
        else if (evt.RightUp())
        {
            m_mouse.position = pos.cast<double>();
            // forces a frame render to ensure that m_hover_volume_idxs is updated even when the user right clicks while
            // the context menu is already shown
            render();
            if (!m_hover_volume_idxs.empty())
            {
                // if right clicking on volume, propagate event through callback (shows context menu)
                int volume_idx = get_first_hover_volume_idx();
                if (!m_volumes.volumes[volume_idx]->is_wipe_tower // no context menu for the wipe tower
                    && m_gizmos.get_current_type() != GLGizmosManager::SlaSupports)  // disable context menu when the gizmo is open
                {
                    // forces the selection of the volume
                    m_selection.add(volume_idx);
                    m_gizmos.refresh_on_off_state(m_selection);
                    post_event(SimpleEvent(EVT_GLCANVAS_OBJECT_SELECT));
                    m_gizmos.update_data(*this);
                    wxGetApp().obj_manipul()->set_dirty();
                    // forces a frame render to update the view before the context menu is shown
                    render();

                    Vec2d logical_pos = pos.cast<double>();
#if ENABLE_RETINA_GL
                    const float factor = m_retina_helper->get_scale_factor();
                    logical_pos = logical_pos.cwiseQuotient(Vec2d(factor, factor));
#endif // ENABLE_RETINA_GL
                    post_event(Vec2dEvent(EVT_GLCANVAS_RIGHT_CLICK, logical_pos));
                }
            }
        }

        mouse_up_cleanup();
    }
    else if (evt.Moving())
    {
        m_mouse.position = pos.cast<double>();
        std::string tooltip = "";

        if (tooltip.empty())
            tooltip = m_gizmos.get_tooltip();

        if (tooltip.empty())
            tooltip = m_toolbar.get_tooltip();

        if (tooltip.empty())
            tooltip = m_view_toolbar.get_tooltip();

        set_tooltip(tooltip);

        // updates gizmos overlay
        if (m_selection.is_empty())
            m_gizmos.reset_all_states();

        // Only refresh if picking is enabled, in that case the objects may get highlighted if the mouse cursor hovers over.
        if (m_picking_enabled)
            m_dirty = true;
    }
    else
        evt.Skip();

#ifdef __WXMSW__
	if (on_enter_workaround)
		m_mouse.position = Vec2d(-1., -1.);
#endif /* __WXMSW__ */
}

void GLCanvas3D::on_paint(wxPaintEvent& evt)
{
    if (m_initialized)
        m_dirty = true;
    else
        // Call render directly, so it gets initialized immediately, not from On Idle handler.
        this->render();
}

Size GLCanvas3D::get_canvas_size() const
{
    int w = 0;
    int h = 0;

    if (m_canvas != nullptr)
        m_canvas->GetSize(&w, &h);

#if ENABLE_RETINA_GL
    const float factor = m_retina_helper->get_scale_factor();
    w *= factor;
    h *= factor;
#else
    const float factor = 1.0f;
#endif

    return Size(w, h, factor);
}

Vec2d GLCanvas3D::get_local_mouse_position() const
{
    if (m_canvas == nullptr)
		return Vec2d::Zero();

    wxPoint mouse_pos = m_canvas->ScreenToClient(wxGetMousePosition());
    const double factor = 
#if ENABLE_RETINA_GL
        m_retina_helper->get_scale_factor();
#else
        1.0;
#endif
    return Vec2d(factor * mouse_pos.x, factor * mouse_pos.y);
}

void GLCanvas3D::reset_legend_texture()
{
    if (m_legend_texture.get_id() != 0)
    {
        _set_current();
        m_legend_texture.reset();
    }
}

void GLCanvas3D::set_tooltip(const std::string& tooltip) const
{
    if (m_canvas != nullptr)
    {
        wxToolTip* t = m_canvas->GetToolTip();
        if (t != nullptr)
        {
            if (tooltip.empty())
                m_canvas->UnsetToolTip();
            else
                t->SetTip(tooltip);
        }
        else if (!tooltip.empty()) // Avoid "empty" tooltips => unset of the empty tooltip leads to application crash under OSX
            m_canvas->SetToolTip(tooltip);
    }
}


void GLCanvas3D::do_move()
{
    if (m_model == nullptr)
        return;

    std::set<std::pair<int, int>> done;  // keeps track of modified instances
    bool object_moved = false;
    Vec3d wipe_tower_origin = Vec3d::Zero();

    Selection::EMode selection_mode = m_selection.get_mode();

    for (const GLVolume* v : m_volumes.volumes)
    {
        int object_idx = v->object_idx();
        int instance_idx = v->instance_idx();
        int volume_idx = v->volume_idx();

        std::pair<int, int> done_id(object_idx, instance_idx);

        if ((0 <= object_idx) && (object_idx < (int)m_model->objects.size()))
        {
            done.insert(done_id);

            // Move instances/volumes
            ModelObject* model_object = m_model->objects[object_idx];
            if (model_object != nullptr)
            {
                if (selection_mode == Selection::Instance)
                    model_object->instances[instance_idx]->set_offset(v->get_instance_offset());
                else if (selection_mode == Selection::Volume)
                    model_object->volumes[volume_idx]->set_offset(v->get_volume_offset());

                object_moved = true;
                model_object->invalidate_bounding_box();
            }
        }
        else if (object_idx == 1000)
            // Move a wipe tower proxy.
            wipe_tower_origin = v->get_volume_offset();
    }

    // Fixes sinking/flying instances
    for (const std::pair<int, int>& i : done)
    {
        ModelObject* m = m_model->objects[i.first];
        Vec3d shift(0.0, 0.0, -m->get_instance_min_z(i.second));
        m_selection.translate(i.first, i.second, shift);
        m->translate_instance(i.second, shift);
    }

    if (object_moved)
        post_event(SimpleEvent(EVT_GLCANVAS_INSTANCE_MOVED));

    if (wipe_tower_origin != Vec3d::Zero())
        post_event(Vec3dEvent(EVT_GLCANVAS_WIPETOWER_MOVED, std::move(wipe_tower_origin)));
}

void GLCanvas3D::do_rotate()
{
    if (m_model == nullptr)
        return;

    std::set<std::pair<int, int>> done;  // keeps track of modified instances

    Selection::EMode selection_mode = m_selection.get_mode();

    for (const GLVolume* v : m_volumes.volumes)
    {
        int object_idx = v->object_idx();
        if ((object_idx < 0) || ((int)m_model->objects.size() <= object_idx))
            continue;

        int instance_idx = v->instance_idx();
        int volume_idx = v->volume_idx();

        done.insert(std::pair<int, int>(object_idx, instance_idx));

        // Rotate instances/volumes.
        ModelObject* model_object = m_model->objects[object_idx];
        if (model_object != nullptr)
        {
            if (selection_mode == Selection::Instance)
            {
                model_object->instances[instance_idx]->set_rotation(v->get_instance_rotation());
                model_object->instances[instance_idx]->set_offset(v->get_instance_offset());
            }
            else if (selection_mode == Selection::Volume)
            {
                model_object->volumes[volume_idx]->set_rotation(v->get_volume_rotation());
                model_object->volumes[volume_idx]->set_offset(v->get_volume_offset());
            }
            model_object->invalidate_bounding_box();
        }
    }

    // Fixes sinking/flying instances
    for (const std::pair<int, int>& i : done)
    {
        ModelObject* m = m_model->objects[i.first];
        Vec3d shift(0.0, 0.0, -m->get_instance_min_z(i.second));
        m_selection.translate(i.first, i.second, shift);
        m->translate_instance(i.second, shift);
    }

    if (!done.empty())
        post_event(SimpleEvent(EVT_GLCANVAS_INSTANCE_ROTATED));
}

void GLCanvas3D::do_scale()
{
    if (m_model == nullptr)
        return;

    std::set<std::pair<int, int>> done;  // keeps track of modified instances

    Selection::EMode selection_mode = m_selection.get_mode();

    for (const GLVolume* v : m_volumes.volumes)
    {
        int object_idx = v->object_idx();
        if ((object_idx < 0) || ((int)m_model->objects.size() <= object_idx))
            continue;

        int instance_idx = v->instance_idx();
        int volume_idx = v->volume_idx();

        done.insert(std::pair<int, int>(object_idx, instance_idx));

        // Rotate instances/volumes
        ModelObject* model_object = m_model->objects[object_idx];
        if (model_object != nullptr)
        {
            if (selection_mode == Selection::Instance)
            {
                model_object->instances[instance_idx]->set_scaling_factor(v->get_instance_scaling_factor());
                model_object->instances[instance_idx]->set_offset(v->get_instance_offset());
            }
            else if (selection_mode == Selection::Volume)
            {
                model_object->instances[instance_idx]->set_offset(v->get_instance_offset());
                model_object->volumes[volume_idx]->set_scaling_factor(v->get_volume_scaling_factor());
                model_object->volumes[volume_idx]->set_offset(v->get_volume_offset());
            }
            model_object->invalidate_bounding_box();
        }
    }

    // Fixes sinking/flying instances
    for (const std::pair<int, int>& i : done)
    {
        ModelObject* m = m_model->objects[i.first];
        Vec3d shift(0.0, 0.0, -m->get_instance_min_z(i.second));
        m_selection.translate(i.first, i.second, shift);
        m->translate_instance(i.second, shift);
    }

    if (!done.empty())
        post_event(SimpleEvent(EVT_GLCANVAS_INSTANCE_ROTATED));
}

void GLCanvas3D::do_flatten()
{
    do_rotate();
}

void GLCanvas3D::do_mirror()
{
    if (m_model == nullptr)
        return;

    std::set<std::pair<int, int>> done;  // keeps track of modified instances

    Selection::EMode selection_mode = m_selection.get_mode();

    for (const GLVolume* v : m_volumes.volumes)
    {
        int object_idx = v->object_idx();
        if ((object_idx < 0) || ((int)m_model->objects.size() <= object_idx))
            continue;

        int instance_idx = v->instance_idx();
        int volume_idx = v->volume_idx();

        done.insert(std::pair<int, int>(object_idx, instance_idx));

        // Mirror instances/volumes
        ModelObject* model_object = m_model->objects[object_idx];
        if (model_object != nullptr)
        {
            if (selection_mode == Selection::Instance)
                model_object->instances[instance_idx]->set_mirror(v->get_instance_mirror());
            else if (selection_mode == Selection::Volume)
                model_object->volumes[volume_idx]->set_mirror(v->get_volume_mirror());

            model_object->invalidate_bounding_box();
        }
    }

    // Fixes sinking/flying instances
    for (const std::pair<int, int>& i : done)
    {
        ModelObject* m = m_model->objects[i.first];
        Vec3d shift(0.0, 0.0, -m->get_instance_min_z(i.second));
        m_selection.translate(i.first, i.second, shift);
        m->translate_instance(i.second, shift);
    }

    post_event(SimpleEvent(EVT_GLCANVAS_SCHEDULE_BACKGROUND_PROCESS));
}

void GLCanvas3D::set_camera_zoom(float zoom)
{
    zoom = std::max(std::min(zoom, 4.0f), -4.0f) / 10.0f;
    zoom = m_camera.zoom / (1.0f - zoom);

    // Don't allow to zoom too far outside the scene.
    float zoom_min = _get_zoom_to_bounding_box_factor(_max_bounding_box());
    if (zoom_min > 0.0f)
        zoom = std::max(zoom, zoom_min * 0.7f);

    // Don't allow to zoom too close to the scene.
    zoom = std::min(zoom, 100.0f);

    m_camera.zoom = zoom;
    _refresh_if_shown_on_screen();
}

void GLCanvas3D::update_gizmos_on_off_state()
{
    set_as_dirty();
    m_gizmos.update_data(*this);
    m_gizmos.refresh_on_off_state(get_selection());
}

void GLCanvas3D::handle_sidebar_focus_event(const std::string& opt_key, bool focus_on)
{
    m_sidebar_field = focus_on ? opt_key : "";

    if (!m_sidebar_field.empty())
    {
        m_gizmos.reset_all_states();
        m_dirty = true;
    }
}

void GLCanvas3D::update_ui_from_settings()
{
#if ENABLE_RETINA_GL
    const float orig_scaling = m_retina_helper->get_scale_factor();

    const bool use_retina = wxGetApp().app_config->get("use_retina_opengl") == "1";
    BOOST_LOG_TRIVIAL(debug) << "GLCanvas3D: Use Retina OpenGL: " << use_retina;
    m_retina_helper->set_use_retina(use_retina);
    const float new_scaling = m_retina_helper->get_scale_factor();

    if (new_scaling != orig_scaling) {
        BOOST_LOG_TRIVIAL(debug) << "GLCanvas3D: Scaling factor: " << new_scaling;

        m_camera.zoom /= orig_scaling;
        m_camera.zoom *= new_scaling;
        _refresh_if_shown_on_screen();
    }
#endif
}

Linef3 GLCanvas3D::mouse_ray(const Point& mouse_pos)
{
    float z0 = 0.0f;
    float z1 = 1.0f;
    return Linef3(_mouse_to_3d(mouse_pos, &z0), _mouse_to_3d(mouse_pos, &z1));
}

double GLCanvas3D::get_size_proportional_to_max_bed_size(double factor) const
{
    return factor * m_bed.get_bounding_box().max_size();
}

void GLCanvas3D::set_cursor(ECursorType type)
{
    if ((m_canvas != nullptr) && (m_cursor_type != type))
    {
        switch (type)
        {
        case Standard: { m_canvas->SetCursor(*wxSTANDARD_CURSOR); break; }
        case Cross: { m_canvas->SetCursor(*wxCROSS_CURSOR); break; }
        }

        m_cursor_type = type;
    }
}

void GLCanvas3D::msw_rescale()
{
    m_warning_texture.msw_rescale(*this);
}

bool GLCanvas3D::_is_shown_on_screen() const
{
    return (m_canvas != nullptr) ? m_canvas->IsShownOnScreen() : false;
}

bool GLCanvas3D::_init_toolbar()
{
    if (!m_toolbar.is_enabled())
        return true;

#if !ENABLE_SVG_ICONS
    ItemsIconsTexture::Metadata icons_data;
    icons_data.filename = "toolbar.png";
    icons_data.icon_size = 37;
#endif // !ENABLE_SVG_ICONS

    BackgroundTexture::Metadata background_data;
    background_data.filename = "toolbar_background.png";
    background_data.left = 16;
    background_data.top = 16;
    background_data.right = 16;
    background_data.bottom = 16;

#if ENABLE_SVG_ICONS
    if (!m_toolbar.init(background_data))
#else
    if (!m_toolbar.init(icons_data, background_data))
#endif // ENABLE_SVG_ICONS
    {
        // unable to init the toolbar texture, disable it
        m_toolbar.set_enabled(false);
        return true;
    }

#if ENABLE_SVG_ICONS
    m_toolbar.set_icons_size(40);
#endif // ENABLE_SVG_ICONS
//    m_toolbar.set_layout_type(GLToolbar::Layout::Vertical);
    m_toolbar.set_layout_type(GLToolbar::Layout::Horizontal);
    m_toolbar.set_layout_orientation(GLToolbar::Layout::Top);
    m_toolbar.set_border(5.0f);
    m_toolbar.set_separator_size(5);
    m_toolbar.set_gap_size(2);

    GLToolbarItem::Data item;

    item.name = "add";
#if ENABLE_SVG_ICONS
    item.icon_filename = "add.svg";
#endif // ENABLE_SVG_ICONS
    item.tooltip = GUI::L_str("Add...") + " [" + GUI::shortkey_ctrl_prefix() + "I]";
    item.sprite_id = 0;
    item.action_callback = [this]() { if (m_canvas != nullptr) wxPostEvent(m_canvas, SimpleEvent(EVT_GLTOOLBAR_ADD)); };
    if (!m_toolbar.add_item(item))
        return false;

    item.name = "delete";
#if ENABLE_SVG_ICONS
    item.icon_filename = "remove.svg";
#endif // ENABLE_SVG_ICONS
    item.tooltip = GUI::L_str("Delete") + " [Del]";
    item.sprite_id = 1;
    item.action_callback = [this]() { if (m_canvas != nullptr) wxPostEvent(m_canvas, SimpleEvent(EVT_GLTOOLBAR_DELETE)); };
    item.enabled_state_callback = []()->bool { return wxGetApp().plater()->can_delete(); };
    if (!m_toolbar.add_item(item))
        return false;

    item.name = "deleteall";
#if ENABLE_SVG_ICONS
    item.icon_filename = "delete_all.svg";
#endif // ENABLE_SVG_ICONS
    item.tooltip = GUI::L_str("Delete all") + " [" + GUI::shortkey_ctrl_prefix() + "Del]";
    item.sprite_id = 2;
    item.action_callback = [this]() { if (m_canvas != nullptr) wxPostEvent(m_canvas, SimpleEvent(EVT_GLTOOLBAR_DELETE_ALL)); };
    item.enabled_state_callback = []()->bool { return wxGetApp().plater()->can_delete_all(); };
    if (!m_toolbar.add_item(item))
        return false;

    item.name = "arrange";
#if ENABLE_SVG_ICONS
    item.icon_filename = "arrange.svg";
#endif // ENABLE_SVG_ICONS
    item.tooltip = GUI::L_str("Arrange [A]");
    item.sprite_id = 3;
    item.action_callback = [this]() { if (m_canvas != nullptr) wxPostEvent(m_canvas, SimpleEvent(EVT_GLTOOLBAR_ARRANGE)); };
    item.enabled_state_callback = []()->bool { return wxGetApp().plater()->can_arrange(); };
    if (!m_toolbar.add_item(item))
        return false;

    if (!m_toolbar.add_separator())
        return false;

    item.name = "copy";
#if ENABLE_SVG_ICONS
    item.icon_filename = "copy.svg";
#endif // ENABLE_SVG_ICONS
    item.tooltip = GUI::L_str("Copy") + " [" + GUI::shortkey_ctrl_prefix() + "C]";
    item.sprite_id = 4;
    item.action_callback = [this]() { if (m_canvas != nullptr) wxPostEvent(m_canvas, SimpleEvent(EVT_GLTOOLBAR_COPY)); };
    item.enabled_state_callback = []()->bool { return wxGetApp().plater()->can_copy(); };
    if (!m_toolbar.add_item(item))
        return false;

    item.name = "paste";
#if ENABLE_SVG_ICONS
    item.icon_filename = "paste.svg";
#endif // ENABLE_SVG_ICONS
    item.tooltip = GUI::L_str("Paste") + " [" + GUI::shortkey_ctrl_prefix() + "V]";
    item.sprite_id = 5;
    item.action_callback = [this]() { if (m_canvas != nullptr) wxPostEvent(m_canvas, SimpleEvent(EVT_GLTOOLBAR_PASTE)); };
    item.enabled_state_callback = []()->bool { return wxGetApp().plater()->can_paste(); };
    if (!m_toolbar.add_item(item))
        return false;

    if (!m_toolbar.add_separator())
        return false;

    item.name = "more";
#if ENABLE_SVG_ICONS
    item.icon_filename = "instance_add.svg";
#endif // ENABLE_SVG_ICONS
    item.tooltip = GUI::L_str("Add instance [+]");
    item.sprite_id = 6;
    item.action_callback = [this]() { if (m_canvas != nullptr) wxPostEvent(m_canvas, SimpleEvent(EVT_GLTOOLBAR_MORE)); };
    item.visibility_callback = []()->bool { return wxGetApp().get_mode() != comSimple; };
    item.enabled_state_callback = []()->bool { return wxGetApp().plater()->can_increase_instances(); };
    if (!m_toolbar.add_item(item))
        return false;

    item.name = "fewer";
#if ENABLE_SVG_ICONS
    item.icon_filename = "instance_remove.svg";
#endif // ENABLE_SVG_ICONS
    item.tooltip = GUI::L_str("Remove instance [-]");
    item.sprite_id = 7;
    item.action_callback = [this]() { if (m_canvas != nullptr) wxPostEvent(m_canvas, SimpleEvent(EVT_GLTOOLBAR_FEWER)); };
    item.visibility_callback = []()->bool { return wxGetApp().get_mode() != comSimple; };
    item.enabled_state_callback = []()->bool { return wxGetApp().plater()->can_decrease_instances(); };
    if (!m_toolbar.add_item(item))
        return false;

    if (!m_toolbar.add_separator())
        return false;

    item.name = "splitobjects";
#if ENABLE_SVG_ICONS
    item.icon_filename = "split_objects.svg";
#endif // ENABLE_SVG_ICONS
    item.tooltip = GUI::L_str("Split to objects");
    item.sprite_id = 8;
    item.action_callback = [this]() { if (m_canvas != nullptr) wxPostEvent(m_canvas, SimpleEvent(EVT_GLTOOLBAR_SPLIT_OBJECTS)); };
    item.visibility_callback = GLToolbarItem::Default_Visibility_Callback;
    item.enabled_state_callback = []()->bool { return wxGetApp().plater()->can_split_to_objects(); };
    if (!m_toolbar.add_item(item))
        return false;

    item.name = "splitvolumes";
#if ENABLE_SVG_ICONS
    item.icon_filename = "split_parts.svg";
#endif // ENABLE_SVG_ICONS
    item.tooltip = GUI::L_str("Split to parts");
    item.sprite_id = 9;
    item.action_callback = [this]() { if (m_canvas != nullptr) wxPostEvent(m_canvas, SimpleEvent(EVT_GLTOOLBAR_SPLIT_VOLUMES)); };
    item.visibility_callback = []()->bool { return wxGetApp().get_mode() != comSimple; };
    item.enabled_state_callback = []()->bool { return wxGetApp().plater()->can_split_to_volumes(); };
    if (!m_toolbar.add_item(item))
        return false;

    if (!m_toolbar.add_separator())
        return false;

    item.name = "layersediting";
#if ENABLE_SVG_ICONS
    item.icon_filename = "layers_white.svg";
#endif // ENABLE_SVG_ICONS
    item.tooltip = GUI::L_str("Layers editing");
    item.sprite_id = 10;
    item.is_toggable = true;
    item.action_callback = [this]() { if (m_canvas != nullptr) wxPostEvent(m_canvas, SimpleEvent(EVT_GLTOOLBAR_LAYERSEDITING)); };
    item.visibility_callback = [this]()->bool { return m_process->current_printer_technology() == ptFFF; };
    item.enabled_state_callback = []()->bool { return wxGetApp().plater()->can_layers_editing(); };
    if (!m_toolbar.add_item(item))
        return false;

    return true;
}

bool GLCanvas3D::_set_current()
{
    if (_is_shown_on_screen() && (m_context != nullptr)) {
        return m_canvas->SetCurrent(*m_context);
    }

    return false;
}

void GLCanvas3D::_resize(unsigned int w, unsigned int h)
{
    if ((m_canvas == nullptr) && (m_context == nullptr))
        return;

    auto *imgui = wxGetApp().imgui();
    imgui->set_display_size((float)w, (float)h);
    const float font_size = 1.5f * wxGetApp().em_unit();
#if ENABLE_RETINA_GL
    imgui->set_scaling(font_size, 1.0f, m_retina_helper->get_scale_factor());
#else
    imgui->set_scaling(font_size, m_canvas->GetContentScaleFactor(), 1.0f);
#endif

    // ensures that this canvas is current
    _set_current();
    m_camera.apply_viewport(0, 0, w, h);

    const BoundingBoxf3& bbox = _max_bounding_box();

    switch (m_camera.type)
    {
    case Camera::Ortho:
    {
        float w2 = w;
        float h2 = h;
        float two_zoom = 2.0f * m_camera.zoom;
        if (two_zoom != 0.0f)
        {
            float inv_two_zoom = 1.0f / two_zoom;
            w2 *= inv_two_zoom;
            h2 *= inv_two_zoom;
        }

        // FIXME: calculate a tighter value for depth will improve z-fighting
        float depth = 5.0f * (float)bbox.max_size();
        m_camera.apply_ortho_projection(-w2, w2, -h2, h2, -depth, depth);

        break;
    }
//    case Camera::Perspective:
//    {
//        float bbox_r = (float)bbox.radius();
//        float fov = PI * 45.0f / 180.0f;
//        float fov_tan = tan(0.5f * fov);
//        float cam_distance = 0.5f * bbox_r / fov_tan;
//        m_camera.distance = cam_distance;
//
//        float nr = cam_distance - bbox_r * 1.1f;
//        float fr = cam_distance + bbox_r * 1.1f;
//        if (nr < 1.0f)
//            nr = 1.0f;
//
//        if (fr < nr + 1.0f)
//            fr = nr + 1.0f;
//
//        float h2 = fov_tan * nr;
//        float w2 = h2 * w / h;
//        ::glFrustum(-w2, w2, -h2, h2, nr, fr);
//
//        break;
//    }
    default:
    {
        throw std::runtime_error("Invalid camera type.");
        break;
    }
    }

    m_dirty = false;
}

BoundingBoxf3 GLCanvas3D::_max_bounding_box() const
{
    BoundingBoxf3 bb = volumes_bounding_box();
    bb.merge(m_bed.get_bounding_box());
    return bb;
}

void GLCanvas3D::_zoom_to_bounding_box(const BoundingBoxf3& bbox)
{
    // Calculate the zoom factor needed to adjust viewport to bounding box.
    float zoom = _get_zoom_to_bounding_box_factor(bbox);
    if (zoom > 0.0f)
    {
        m_camera.zoom = zoom;
        // center view around bounding box center
        m_camera.set_target(bbox.center());
        m_dirty = true;
    }
}

float GLCanvas3D::_get_zoom_to_bounding_box_factor(const BoundingBoxf3& bbox) const
{
    float max_bb_size = bbox.max_size();
    if (max_bb_size == 0.0f)
        return -1.0f;

    // project the bbox vertices on a plane perpendicular to the camera forward axis
    // then calculates the vertices coordinate on this plane along the camera xy axes

    // we need the view matrix, we let opengl calculate it (same as done in render())
    m_camera.apply_view_matrix();

    Vec3d right = m_camera.get_dir_right();
    Vec3d up = m_camera.get_dir_up();
    Vec3d forward = m_camera.get_dir_forward();

    Vec3d bb_min = bbox.min;
    Vec3d bb_max = bbox.max;
    Vec3d bb_center = bbox.center();

    // bbox vertices in world space
    std::vector<Vec3d> vertices;
    vertices.reserve(8);
    vertices.push_back(bb_min);
    vertices.emplace_back(bb_max(0), bb_min(1), bb_min(2));
    vertices.emplace_back(bb_max(0), bb_max(1), bb_min(2));
    vertices.emplace_back(bb_min(0), bb_max(1), bb_min(2));
    vertices.emplace_back(bb_min(0), bb_min(1), bb_max(2));
    vertices.emplace_back(bb_max(0), bb_min(1), bb_max(2));
    vertices.push_back(bb_max);
    vertices.emplace_back(bb_min(0), bb_max(1), bb_max(2));

    double max_x = 0.0;
    double max_y = 0.0;

    // margin factor to give some empty space around the bbox
    double margin_factor = 1.25;

    for (const Vec3d& v : vertices)
    {
        // project vertex on the plane perpendicular to camera forward axis
        Vec3d pos(v(0) - bb_center(0), v(1) - bb_center(1), v(2) - bb_center(2));
        Vec3d proj_on_plane = pos - pos.dot(forward) * forward;

        // calculates vertex coordinate along camera xy axes
        double x_on_plane = proj_on_plane.dot(right);
        double y_on_plane = proj_on_plane.dot(up);

        max_x = std::max(max_x, margin_factor * std::abs(x_on_plane));
        max_y = std::max(max_y, margin_factor * std::abs(y_on_plane));
    }

    if ((max_x == 0.0) || (max_y == 0.0))
        return -1.0f;

    max_x *= 2.0;
    max_y *= 2.0;

    const Size& cnv_size = get_canvas_size();
    return (float)std::min((double)cnv_size.get_width() / max_x, (double)cnv_size.get_height() / max_y);
}

void GLCanvas3D::_refresh_if_shown_on_screen()
{
    if (_is_shown_on_screen())
    {
        const Size& cnv_size = get_canvas_size();
        _resize((unsigned int)cnv_size.get_width(), (unsigned int)cnv_size.get_height());

        // Because of performance problems on macOS, where PaintEvents are not delivered
        // frequently enough, we call render() here directly when we can.
        render();
    }
}

void GLCanvas3D::_picking_pass() const
{
    if (m_picking_enabled && !m_mouse.dragging && (m_mouse.position != Vec2d(DBL_MAX, DBL_MAX)))
    {
        m_hover_volume_idxs.clear();

        // Render the object for picking.
        // FIXME This cannot possibly work in a multi - sampled context as the color gets mangled by the anti - aliasing.
        // Better to use software ray - casting on a bounding - box hierarchy.

        if (m_multisample_allowed)
            glsafe(::glDisable(GL_MULTISAMPLE));

        glsafe(::glDisable(GL_BLEND));
        glsafe(::glEnable(GL_DEPTH_TEST));

        glsafe(::glClear(GL_COLOR_BUFFER_BIT | GL_DEPTH_BUFFER_BIT));

        m_camera_clipping_plane = m_gizmos.get_sla_clipping_plane();
        if (m_camera_clipping_plane.is_active()) {
            ::glClipPlane(GL_CLIP_PLANE0, (GLdouble*)m_camera_clipping_plane.get_data());
            ::glEnable(GL_CLIP_PLANE0);
        }
        _render_volumes_for_picking();
        if (m_camera_clipping_plane.is_active())
            ::glDisable(GL_CLIP_PLANE0);

        m_gizmos.render_current_gizmo_for_picking_pass(m_selection);

        if (m_multisample_allowed)
            glsafe(::glEnable(GL_MULTISAMPLE));

        int volume_id = -1;

        GLubyte color[4] = { 0, 0, 0, 0 };
        const Size& cnv_size = get_canvas_size();
        bool inside = (0 <= m_mouse.position(0)) && (m_mouse.position(0) < cnv_size.get_width()) && (0 <= m_mouse.position(1)) && (m_mouse.position(1) < cnv_size.get_height());
        if (inside)
        {
            glsafe(::glReadPixels(m_mouse.position(0), cnv_size.get_height() - m_mouse.position(1) - 1, 1, 1, GL_RGBA, GL_UNSIGNED_BYTE, (void*)color));
            volume_id = color[0] + (color[1] << 8) + (color[2] << 16);
        }
        if ((0 <= volume_id) && (volume_id < (int)m_volumes.volumes.size()))
        {
            m_hover_volume_idxs.push_back(volume_id);
            m_gizmos.set_hover_id(-1);
        }
        else
            m_gizmos.set_hover_id(inside && volume_id <= GLGizmoBase::BASE_ID ? (GLGizmoBase::BASE_ID - volume_id) : -1);

        _update_volumes_hover_state();
    }
}

void GLCanvas3D::_rectangular_selection_picking_pass() const
{
    m_gizmos.set_hover_id(-1);

    std::set<int> idxs;

    if (m_picking_enabled)
    {
        if (m_multisample_allowed)
            glsafe(::glDisable(GL_MULTISAMPLE));

        glsafe(::glDisable(GL_BLEND));
        glsafe(::glEnable(GL_DEPTH_TEST));

        glsafe(::glClear(GL_COLOR_BUFFER_BIT | GL_DEPTH_BUFFER_BIT));

        _render_volumes_for_picking();

        if (m_multisample_allowed)
            glsafe(::glEnable(GL_MULTISAMPLE));

        int width = std::max((int)m_rectangle_selection.get_width(), 1);
        int height = std::max((int)m_rectangle_selection.get_height(), 1);
        int px_count = width * height;

        int left = (int)m_rectangle_selection.get_left();
        int top = get_canvas_size().get_height() - (int)m_rectangle_selection.get_top();
        if ((left >= 0) && (top >= 0))
        {
#define USE_PARALLEL 1
#if USE_PARALLEL
            struct Pixel
            {
                std::array<GLubyte, 4> data;
                int id() const { return data[0] + (data[1] << 8) + (data[2] << 16); }
            };

            std::vector<Pixel> frame(px_count);
            glsafe(::glReadPixels(left, top, width, height, GL_RGBA, GL_UNSIGNED_BYTE, (void*)frame.data()));

            tbb::spin_mutex mutex;
            tbb::parallel_for(tbb::blocked_range<size_t>(0, frame.size(), (size_t)width),
                [this, &frame, &idxs, &mutex](const tbb::blocked_range<size_t>& range) {
                for (size_t i = range.begin(); i < range.end(); ++i)
                {
                    int volume_id = frame[i].id();
                    if ((0 <= volume_id) && (volume_id < (int)m_volumes.volumes.size()))
                    {
                        mutex.lock();
                        idxs.insert(volume_id);
                        mutex.unlock();
                    }
                }
            }
            );
#else
            std::vector<GLubyte> frame(4 * px_count);
            glsafe(::glReadPixels(left, top, width, height, GL_RGBA, GL_UNSIGNED_BYTE, (void*)frame.data()));

            for (int i = 0; i < px_count; ++i)
            {
                int px_id = 4 * i;
                int volume_id = frame[px_id] + (frame[px_id + 1] << 8) + (frame[px_id + 2] << 16);
                if ((0 <= volume_id) && (volume_id < (int)m_volumes.volumes.size()))
                    idxs.insert(volume_id);
            }
#endif // USE_PARALLEL
        }
    }

    m_hover_volume_idxs.assign(idxs.begin(), idxs.end());
    _update_volumes_hover_state();
}

void GLCanvas3D::_render_background() const
{
    glsafe(::glPushMatrix());
    glsafe(::glLoadIdentity());
    glsafe(::glMatrixMode(GL_PROJECTION));
    glsafe(::glPushMatrix());
    glsafe(::glLoadIdentity());

    // Draws a bottom to top gradient over the complete screen.
    glsafe(::glDisable(GL_DEPTH_TEST));

    ::glBegin(GL_QUADS);
    if (m_dynamic_background_enabled && _is_any_volume_outside())
        ::glColor3fv(ERROR_BG_DARK_COLOR);
    else
        ::glColor3fv(DEFAULT_BG_DARK_COLOR);

    ::glVertex2f(-1.0f, -1.0f);
    ::glVertex2f(1.0f, -1.0f);

    if (m_dynamic_background_enabled && _is_any_volume_outside())
        ::glColor3fv(ERROR_BG_LIGHT_COLOR);
    else
        ::glColor3fv(DEFAULT_BG_LIGHT_COLOR);

    ::glVertex2f(1.0f, 1.0f);
    ::glVertex2f(-1.0f, 1.0f);
    glsafe(::glEnd());

    glsafe(::glEnable(GL_DEPTH_TEST));

    glsafe(::glPopMatrix());
    glsafe(::glMatrixMode(GL_MODELVIEW));
    glsafe(::glPopMatrix());
}

void GLCanvas3D::_render_bed(float theta) const
{
    float scale_factor = 1.0;
#if ENABLE_RETINA_GL
    scale_factor = m_retina_helper->get_scale_factor();
#endif // ENABLE_RETINA_GL
    m_bed.render(theta, m_use_VBOs, scale_factor);
}

void GLCanvas3D::_render_axes() const
{
    m_bed.render_axes();
}



void GLCanvas3D::_render_objects() const
{
    if (m_volumes.empty())
        return;

    glsafe(::glEnable(GL_LIGHTING));
    glsafe(::glEnable(GL_DEPTH_TEST));

    m_camera_clipping_plane = m_gizmos.get_sla_clipping_plane();

    if (m_use_VBOs)
    {
        if (m_picking_enabled)
        {
            // Update the layer editing selection to the first object selected, update the current object maximum Z.
            const_cast<LayersEditing&>(m_layers_editing).select_object(*m_model, this->is_layers_editing_enabled() ? m_selection.get_object_idx() : -1);

            if (m_config != nullptr)
            {
                const BoundingBoxf3& bed_bb = m_bed.get_bounding_box();
                m_volumes.set_print_box((float)bed_bb.min(0), (float)bed_bb.min(1), 0.0f, (float)bed_bb.max(0), (float)bed_bb.max(1), (float)m_config->opt_float("max_print_height"));
                m_volumes.check_outside_state(m_config, nullptr);
            }
        }

        if (m_use_clipping_planes)
            m_volumes.set_z_range(-m_clipping_planes[0].get_data()[3], m_clipping_planes[1].get_data()[3]);
        else
            m_volumes.set_z_range(-FLT_MAX, FLT_MAX);

        m_volumes.set_clipping_plane(m_camera_clipping_plane.get_data());

        m_shader.start_using();
        if (m_picking_enabled && !m_gizmos.is_dragging() && m_layers_editing.is_enabled() && (m_layers_editing.last_object_id != -1) && (m_layers_editing.object_max_z() > 0.0f)) {
            int object_id = m_layers_editing.last_object_id;
            m_volumes.render_VBOs(GLVolumeCollection::Opaque, false, m_camera.get_view_matrix(), [object_id](const GLVolume &volume) {
                // Which volume to paint without the layer height profile shader?
                return volume.is_active && (volume.is_modifier || volume.composite_id.object_id != object_id);
            });
            // Let LayersEditing handle rendering of the active object using the layer height profile shader.
            m_layers_editing.render_volumes(*this, this->m_volumes);
        } else {
            // do not cull backfaces to show broken geometry, if any
            m_volumes.render_VBOs(GLVolumeCollection::Opaque, m_picking_enabled, m_camera.get_view_matrix(), [this](const GLVolume& volume) {
                return (m_render_sla_auxiliaries || volume.composite_id.volume_id >= 0);
            });
        }
        m_volumes.render_VBOs(GLVolumeCollection::Transparent, false, m_camera.get_view_matrix());
        m_shader.stop_using();
    }
    else
    {
        ::glClipPlane(GL_CLIP_PLANE0, (GLdouble*)m_camera_clipping_plane.get_data());
        ::glEnable(GL_CLIP_PLANE0);

        if (m_use_clipping_planes)
        {
            glsafe(::glClipPlane(GL_CLIP_PLANE1, (GLdouble*)m_clipping_planes[0].get_data()));
            glsafe(::glEnable(GL_CLIP_PLANE1));
            glsafe(::glClipPlane(GL_CLIP_PLANE2, (GLdouble*)m_clipping_planes[1].get_data()));
            glsafe(::glEnable(GL_CLIP_PLANE2));
        }
        

        // do not cull backfaces to show broken geometry, if any
        m_volumes.render_legacy(GLVolumeCollection::Opaque, m_picking_enabled, m_camera.get_view_matrix(), [this](const GLVolume& volume) {
            return (m_render_sla_auxiliaries || volume.composite_id.volume_id >= 0);
        });
        m_volumes.render_legacy(GLVolumeCollection::Transparent, false, m_camera.get_view_matrix());

        ::glDisable(GL_CLIP_PLANE0);

        if (m_use_clipping_planes)
        {
            glsafe(::glDisable(GL_CLIP_PLANE1));
            glsafe(::glDisable(GL_CLIP_PLANE2));
        }
    }
    
    m_camera_clipping_plane = ClippingPlane::ClipsNothing();
    glsafe(::glDisable(GL_LIGHTING));
}

void GLCanvas3D::_render_selection() const
{
    float scale_factor = 1.0;
#if ENABLE_RETINA_GL
    scale_factor = m_retina_helper->get_scale_factor();
#endif

    if (!m_gizmos.is_running())
        m_selection.render(scale_factor);
}

#if ENABLE_RENDER_SELECTION_CENTER
void GLCanvas3D::_render_selection_center() const
{
    if (!m_gizmos.is_running())
        m_selection.render_center();
}
#endif // ENABLE_RENDER_SELECTION_CENTER

void GLCanvas3D::_render_warning_texture() const
{
    m_warning_texture.render(*this);
}

void GLCanvas3D::_render_legend_texture() const
{
    if (!m_legend_texture_enabled)
        return;

    m_legend_texture.render(*this);
}

void GLCanvas3D::_render_volumes_for_picking() const
{
    static const GLfloat INV_255 = 1.0f / 255.0f;

    // do not cull backfaces to show broken geometry, if any
    glsafe(::glDisable(GL_CULL_FACE));

    glsafe(::glEnable(GL_BLEND));
    glsafe(::glBlendFunc(GL_SRC_ALPHA, GL_ONE_MINUS_SRC_ALPHA));

    glsafe(::glEnableClientState(GL_VERTEX_ARRAY));
    glsafe(::glEnableClientState(GL_NORMAL_ARRAY));

    const Transform3d& view_matrix = m_camera.get_view_matrix();
    GLVolumeWithIdAndZList to_render = volumes_to_render(m_volumes.volumes, GLVolumeCollection::Opaque, view_matrix);
    for (const GLVolumeWithIdAndZ& volume : to_render)
    {
        // Object picking mode. Render the object with a color encoding the object index.
        unsigned int r = (volume.second.first & 0x000000FF) >> 0;
        unsigned int g = (volume.second.first & 0x0000FF00) >> 8;
        unsigned int b = (volume.second.first & 0x00FF0000) >> 16;
        glsafe(::glColor3f((GLfloat)r * INV_255, (GLfloat)g * INV_255, (GLfloat)b * INV_255));

        if (!volume.first->disabled && ((volume.first->composite_id.volume_id >= 0) || m_render_sla_auxiliaries))
            volume.first->render();
    }

    to_render = volumes_to_render(m_volumes.volumes, GLVolumeCollection::Transparent, view_matrix);
    for (const GLVolumeWithIdAndZ& volume : to_render)
    {
        // Object picking mode. Render the object with a color encoding the object index.
        unsigned int r = (volume.second.first & 0x000000FF) >> 0;
        unsigned int g = (volume.second.first & 0x0000FF00) >> 8;
        unsigned int b = (volume.second.first & 0x00FF0000) >> 16;
        glsafe(::glColor3f((GLfloat)r * INV_255, (GLfloat)g * INV_255, (GLfloat)b * INV_255));

        if (!volume.first->disabled && ((volume.first->composite_id.volume_id >= 0) || m_render_sla_auxiliaries))
            volume.first->render();
    }

    glsafe(::glDisableClientState(GL_NORMAL_ARRAY));
    glsafe(::glDisableClientState(GL_VERTEX_ARRAY));
    glsafe(::glDisable(GL_BLEND));

    glsafe(::glEnable(GL_CULL_FACE));
}

void GLCanvas3D::_render_current_gizmo() const
{
    m_gizmos.render_current_gizmo(m_selection);
}

void GLCanvas3D::_render_gizmos_overlay() const
{
#if ENABLE_RETINA_GL
    m_gizmos.set_overlay_scale(m_retina_helper->get_scale_factor());
#else
//     m_gizmos.set_overlay_scale(m_canvas->GetContentScaleFactor());
    m_gizmos.set_overlay_scale(wxGetApp().em_unit()*0.1f);//! #ys_FIXME_experiment
#endif /* __WXMSW__ */

    m_gizmos.render_overlay(*this, m_selection);
}

void GLCanvas3D::_render_toolbar() const
{
#if ENABLE_SVG_ICONS
#if ENABLE_RETINA_GL
    m_toolbar.set_scale(m_retina_helper->get_scale_factor());
#else
//     m_toolbar.set_scale(m_canvas->GetContentScaleFactor());
    m_toolbar.set_scale(wxGetApp().em_unit()*0.1f);//! #ys_FIXME_experiment
#endif // ENABLE_RETINA_GL

    Size cnv_size = get_canvas_size();
    float zoom = m_camera.zoom;
    float inv_zoom = (zoom != 0.0f) ? 1.0f / zoom : 0.0f;

    GLToolbar::Layout::EOrientation orientation = m_toolbar.get_layout_orientation();

    float top = 0.0f;
    float left = 0.0f;
    switch (m_toolbar.get_layout_type())
    {
    default:
    case GLToolbar::Layout::Horizontal:
    {
        // centers the toolbar on the top edge of the 3d scene
        if (orientation == GLToolbar::Layout::Top)
        {
            top = 0.5f * (float)cnv_size.get_height() * inv_zoom;
            left = -0.5f * m_toolbar.get_width() * inv_zoom;
        }
        else
        {
            top = (-0.5f * (float)cnv_size.get_height() + m_view_toolbar.get_height()) * inv_zoom;
            left = -0.5f * m_toolbar.get_width() * inv_zoom;
        }
        break;
    }
    case GLToolbar::Layout::Vertical:
    {
        // centers the toolbar on the right edge of the 3d scene
        if (orientation == GLToolbar::Layout::Left)
        {
            top = 0.5f * m_toolbar.get_height() * inv_zoom;
            left = (-0.5f * (float)cnv_size.get_width()) * inv_zoom;
        }
        else
        {
            top = 0.5f * m_toolbar.get_height() * inv_zoom;
            left = (0.5f * (float)cnv_size.get_width() - m_toolbar.get_width()) * inv_zoom;
        }
        break;
    }
    }
    m_toolbar.set_position(top, left);
#else
#if ENABLE_RETINA_GL
    m_toolbar.set_icons_scale(m_retina_helper->get_scale_factor());
#else
    m_toolbar.set_icons_scale(m_canvas->GetContentScaleFactor());
#endif /* __WXMSW__ */
#endif // ENABLE_SVG_ICONS

    m_toolbar.render(*this);
}

void GLCanvas3D::_render_view_toolbar() const
{
#if ENABLE_SVG_ICONS
#if ENABLE_RETINA_GL
    m_view_toolbar.set_scale(m_retina_helper->get_scale_factor());
#else
//     m_view_toolbar.set_scale(m_canvas->GetContentScaleFactor());
    m_view_toolbar.set_scale(wxGetApp().em_unit()*0.1f); //! #ys_FIXME_experiment
#endif // ENABLE_RETINA_GL

    Size cnv_size = get_canvas_size();
    float zoom = m_camera.zoom;
    float inv_zoom = (zoom != 0.0f) ? 1.0f / zoom : 0.0f;

    // places the toolbar on the bottom-left corner of the 3d scene
    float top = (-0.5f * (float)cnv_size.get_height() + m_view_toolbar.get_height()) * inv_zoom;
    float left = -0.5f * (float)cnv_size.get_width() * inv_zoom;
    m_view_toolbar.set_position(top, left);
#else
#if ENABLE_RETINA_GL
    m_view_toolbar.set_icons_scale(m_retina_helper->get_scale_factor());
#else
    m_view_toolbar.set_icons_scale(m_canvas->GetContentScaleFactor());
#endif /* __WXMSW__ */
#endif // ENABLE_SVG_ICONS
    m_view_toolbar.render(*this);
}

#if ENABLE_SHOW_CAMERA_TARGET
void GLCanvas3D::_render_camera_target() const
{
    double half_length = 5.0;

    glsafe(::glDisable(GL_DEPTH_TEST));

    glsafe(::glLineWidth(2.0f));
    ::glBegin(GL_LINES);
    const Vec3d& target = m_camera.get_target();
    // draw line for x axis
    ::glColor3f(1.0f, 0.0f, 0.0f);
    ::glVertex3d(target(0) - half_length, target(1), target(2));
    ::glVertex3d(target(0) + half_length, target(1), target(2));
    // draw line for y axis
    ::glColor3f(0.0f, 1.0f, 0.0f);
    ::glVertex3d(target(0), target(1) - half_length, target(2));
    ::glVertex3d(target(0), target(1) + half_length, target(2));
    // draw line for z axis
    ::glColor3f(0.0f, 0.0f, 1.0f);
    ::glVertex3d(target(0), target(1), target(2) - half_length);
    ::glVertex3d(target(0), target(1), target(2) + half_length);
    glsafe(::glEnd());
}
#endif // ENABLE_SHOW_CAMERA_TARGET

void GLCanvas3D::_render_sla_slices() const
{
    if (!m_use_clipping_planes || wxGetApp().preset_bundle->printers.get_edited_preset().printer_technology() != ptSLA)
        return;

    const SLAPrint* print = this->sla_print();
    const PrintObjects& print_objects = print->objects();
    if (print_objects.empty())
        // nothing to render, return
        return;

    double clip_min_z = -m_clipping_planes[0].get_data()[3];
    double clip_max_z = m_clipping_planes[1].get_data()[3];
    for (unsigned int i = 0; i < (unsigned int)print_objects.size(); ++i)
    {
        const SLAPrintObject* obj = print_objects[i];

        if (!obj->is_step_done(slaposSliceSupports))
            continue;

        SlaCap::ObjectIdToTrianglesMap::iterator it_caps_bottom = m_sla_caps[0].triangles.find(i);
        SlaCap::ObjectIdToTrianglesMap::iterator it_caps_top    = m_sla_caps[1].triangles.find(i);
        {
			if (it_caps_bottom == m_sla_caps[0].triangles.end())
				it_caps_bottom = m_sla_caps[0].triangles.emplace(i, SlaCap::Triangles()).first;
            if (! m_sla_caps[0].matches(clip_min_z)) {
				m_sla_caps[0].z = clip_min_z;
                it_caps_bottom->second.object.clear();
                it_caps_bottom->second.supports.clear();
            }
            if (it_caps_top == m_sla_caps[1].triangles.end())
				it_caps_top = m_sla_caps[1].triangles.emplace(i, SlaCap::Triangles()).first;
            if (! m_sla_caps[1].matches(clip_max_z)) {
				m_sla_caps[1].z = clip_max_z;
                it_caps_top->second.object.clear();
                it_caps_top->second.supports.clear();
            }
        }
        Pointf3s &bottom_obj_triangles = it_caps_bottom->second.object;
        Pointf3s &bottom_sup_triangles = it_caps_bottom->second.supports;
        Pointf3s &top_obj_triangles    = it_caps_top->second.object;
        Pointf3s &top_sup_triangles    = it_caps_top->second.supports;

        if ((bottom_obj_triangles.empty() || bottom_sup_triangles.empty() || top_obj_triangles.empty() || top_sup_triangles.empty()) &&
            !obj->get_slice_index().empty())
        {
            double layer_height         = print->default_object_config().layer_height.value;
            double initial_layer_height = print->material_config().initial_layer_height.value;
            bool   left_handed          = obj->is_left_handed();

            coord_t key_zero = obj->get_slice_index().front().print_level();
            // Slice at the center of the slab starting at clip_min_z will be rendered for the lower plane.
            coord_t key_low  = coord_t((clip_min_z - initial_layer_height + layer_height) / SCALING_FACTOR) + key_zero;
            // Slice at the center of the slab ending at clip_max_z will be rendered for the upper plane.
            coord_t key_high = coord_t((clip_max_z - initial_layer_height) / SCALING_FACTOR) + key_zero;

            const SliceRecord& slice_low  = obj->closest_slice_to_print_level(key_low, coord_t(SCALED_EPSILON));
            const SliceRecord& slice_high = obj->closest_slice_to_print_level(key_high, coord_t(SCALED_EPSILON));

            // Offset to avoid OpenGL Z fighting between the object's horizontal surfaces and the triangluated surfaces of the cuts.
            double plane_shift_z = 0.002;

            if (slice_low.is_valid()) {
                const ExPolygons& obj_bottom = slice_low.get_slice(soModel);
                const ExPolygons& sup_bottom = slice_low.get_slice(soSupport);
                // calculate model bottom cap
                if (bottom_obj_triangles.empty() && !obj_bottom.empty())
                    bottom_obj_triangles = triangulate_expolygons_3d(obj_bottom, clip_min_z - plane_shift_z, ! left_handed);
                // calculate support bottom cap
                if (bottom_sup_triangles.empty() && !sup_bottom.empty())
                    bottom_sup_triangles = triangulate_expolygons_3d(sup_bottom, clip_min_z - plane_shift_z, ! left_handed);
            }

            if (slice_high.is_valid()) {
                const ExPolygons& obj_top = slice_high.get_slice(soModel);
                const ExPolygons& sup_top = slice_high.get_slice(soSupport);
                // calculate model top cap
                if (top_obj_triangles.empty() && !obj_top.empty())
                    top_obj_triangles = triangulate_expolygons_3d(obj_top, clip_max_z + plane_shift_z, left_handed);
                // calculate support top cap
                if (top_sup_triangles.empty() && !sup_top.empty())
                    top_sup_triangles = triangulate_expolygons_3d(sup_top, clip_max_z + plane_shift_z, left_handed);
            }
        }

        if (!bottom_obj_triangles.empty() || !top_obj_triangles.empty() || !bottom_sup_triangles.empty() || !top_sup_triangles.empty())
        {
			for (const SLAPrintObject::Instance& inst : obj->instances())
            {
                glsafe(::glPushMatrix());
                glsafe(::glTranslated(unscale<double>(inst.shift.x()), unscale<double>(inst.shift.y()), 0));
                glsafe(::glRotatef(Geometry::rad2deg(inst.rotation), 0.0, 0.0, 1.0));
				if (obj->is_left_handed())
                    // The polygons are mirrored by X.
                    glsafe(::glScalef(-1.0, 1.0, 1.0));
                glsafe(::glEnableClientState(GL_VERTEX_ARRAY));
                glsafe(::glColor3f(1.0f, 0.37f, 0.0f));
				if (!bottom_obj_triangles.empty()) {
                    glsafe(::glVertexPointer(3, GL_DOUBLE, 0, (GLdouble*)bottom_obj_triangles.front().data()));
                    glsafe(::glDrawArrays(GL_TRIANGLES, 0, bottom_obj_triangles.size()));
				}
				if (! top_obj_triangles.empty()) {
                    glsafe(::glVertexPointer(3, GL_DOUBLE, 0, (GLdouble*)top_obj_triangles.front().data()));
                    glsafe(::glDrawArrays(GL_TRIANGLES, 0, top_obj_triangles.size()));
				}
                glsafe(::glColor3f(1.0f, 0.0f, 0.37f));
				if (! bottom_sup_triangles.empty()) {
                    glsafe(::glVertexPointer(3, GL_DOUBLE, 0, (GLdouble*)bottom_sup_triangles.front().data()));
                    glsafe(::glDrawArrays(GL_TRIANGLES, 0, bottom_sup_triangles.size()));
				}
				if (! top_sup_triangles.empty()) {
                    glsafe(::glVertexPointer(3, GL_DOUBLE, 0, (GLdouble*)top_sup_triangles.front().data()));
                    glsafe(::glDrawArrays(GL_TRIANGLES, 0, top_sup_triangles.size()));
				}
                glsafe(::glDisableClientState(GL_VERTEX_ARRAY));
                glsafe(::glPopMatrix());
            }
        }
    }
}

void GLCanvas3D::_render_selection_sidebar_hints() const
{
    if (m_use_VBOs)
        m_shader.start_using();

    m_selection.render_sidebar_hints(m_sidebar_field);

    if (m_use_VBOs)
        m_shader.stop_using();
}

void GLCanvas3D::_update_volumes_hover_state() const
{
    for (GLVolume* v : m_volumes.volumes)
    {
        v->hover = GLVolume::HS_None;
    }

    if (m_hover_volume_idxs.empty())
        return;

    bool ctrl_pressed = wxGetKeyState(WXK_CONTROL); // additive select/deselect
    bool shift_pressed = wxGetKeyState(WXK_SHIFT);  // select by rectangle
    bool alt_pressed = wxGetKeyState(WXK_ALT);      // deselect by rectangle

    if (alt_pressed && (shift_pressed || ctrl_pressed))
    {
        // illegal combinations of keys
        m_hover_volume_idxs.clear();
        return;
    }

    bool selection_modifiers_only = m_selection.is_empty() || m_selection.is_any_modifier();

    bool hover_modifiers_only = true;
    for (int i : m_hover_volume_idxs)
    {
        if (!m_volumes.volumes[i]->is_modifier)
        {
            hover_modifiers_only = false;
            break;
        }
    }

    std::set<std::pair<int, int>> hover_instances;
    for (int i : m_hover_volume_idxs)
    {
        const GLVolume& v = *m_volumes.volumes[i];
        hover_instances.insert(std::make_pair(v.object_idx(), v.instance_idx()));
    }

    bool hover_from_single_instance = hover_instances.size() == 1;

    if (hover_modifiers_only && !hover_from_single_instance)
    {
        // do not allow to select volumes from different instances
        m_hover_volume_idxs.clear();
        return;
    }

    for (int i : m_hover_volume_idxs)
    {
        GLVolume& volume = *m_volumes.volumes[i];
        if (volume.hover != GLVolume::HS_None)
            continue;

        bool deselect = volume.selected && ((ctrl_pressed && !shift_pressed) || alt_pressed);
        // (volume->is_modifier && !selection_modifiers_only && !is_ctrl_pressed) -> allows hovering on selected modifiers belonging to selection of type Instance
        bool select = (!volume.selected || (volume.is_modifier && !selection_modifiers_only && !ctrl_pressed)) && !alt_pressed;

        if (select || deselect)
        {
            bool as_volume =
                volume.is_modifier && hover_from_single_instance && !ctrl_pressed &&
                (
                (!deselect) ||
                (deselect && !m_selection.is_single_full_instance() && (volume.object_idx() == m_selection.get_object_idx()) && (volume.instance_idx() == m_selection.get_instance_idx()))
                );

            if (as_volume)
            {
                if (deselect)
                    volume.hover = GLVolume::HS_Deselect;
                else
                    volume.hover = GLVolume::HS_Select;
            }
            else
            {
                int object_idx = volume.object_idx();
                int instance_idx = volume.instance_idx();

                for (GLVolume* v : m_volumes.volumes)
                {
                    if ((v->object_idx() == object_idx) && (v->instance_idx() == instance_idx))
                    {
                        if (deselect)
                            v->hover = GLVolume::HS_Deselect;
                        else
                            v->hover = GLVolume::HS_Select;
                    }
                }
            }
        }
    }
}

void GLCanvas3D::_perform_layer_editing_action(wxMouseEvent* evt)
{
    int object_idx_selected = m_layers_editing.last_object_id;
    if (object_idx_selected == -1)
        return;

    // A volume is selected. Test, whether hovering over a layer thickness bar.
    if (evt != nullptr)
    {
        const Rect& rect = LayersEditing::get_bar_rect_screen(*this);
        float b = rect.get_bottom();
        m_layers_editing.last_z = m_layers_editing.object_max_z() * (b - evt->GetY() - 1.0f) / (b - rect.get_top());
        m_layers_editing.last_action = 
            evt->ShiftDown() ? (evt->RightIsDown() ? LAYER_HEIGHT_EDIT_ACTION_SMOOTH : LAYER_HEIGHT_EDIT_ACTION_REDUCE) : 
                               (evt->RightIsDown() ? LAYER_HEIGHT_EDIT_ACTION_INCREASE : LAYER_HEIGHT_EDIT_ACTION_DECREASE);
    }

    m_layers_editing.adjust_layer_height_profile();
    _refresh_if_shown_on_screen();

    // Automatic action on mouse down with the same coordinate.
    _start_timer();
}

Vec3d GLCanvas3D::_mouse_to_3d(const Point& mouse_pos, float* z)
{
    if (m_canvas == nullptr)
        return Vec3d(DBL_MAX, DBL_MAX, DBL_MAX);


    const std::array<int, 4>& viewport = m_camera.get_viewport();
    const Transform3d& modelview_matrix = m_camera.get_view_matrix();
    const Transform3d& projection_matrix = m_camera.get_projection_matrix();

    GLint y = viewport[3] - (GLint)mouse_pos(1);
    GLfloat mouse_z;
    if (z == nullptr)
        glsafe(::glReadPixels((GLint)mouse_pos(0), y, 1, 1, GL_DEPTH_COMPONENT, GL_FLOAT, (void*)&mouse_z));
    else
        mouse_z = *z;

    GLdouble out_x, out_y, out_z;
    ::gluUnProject((GLdouble)mouse_pos(0), (GLdouble)y, (GLdouble)mouse_z, (GLdouble*)modelview_matrix.data(), (GLdouble*)projection_matrix.data(), (GLint*)viewport.data(), &out_x, &out_y, &out_z);
    return Vec3d((double)out_x, (double)out_y, (double)out_z);
}

Vec3d GLCanvas3D::_mouse_to_bed_3d(const Point& mouse_pos)
{
    return mouse_ray(mouse_pos).intersect_plane(0.0);
}

void GLCanvas3D::_start_timer()
{
    m_timer.Start(100, wxTIMER_CONTINUOUS);
}

void GLCanvas3D::_stop_timer()
{
    m_timer.Stop();
}

void GLCanvas3D::_load_print_toolpaths()
{
    const Print *print = this->fff_print();
    if (print == nullptr)
        return;

    if (!print->is_step_done(psSkirt) || !print->is_step_done(psBrim))
        return;

    if (!print->has_skirt() && (print->config().brim_width.value == 0))
        return;

    const float color[] = { 0.5f, 1.0f, 0.5f, 1.0f }; // greenish

    // number of skirt layers
    size_t total_layer_count = 0;
    for (const PrintObject* print_object : print->objects())
    {
        total_layer_count = std::max(total_layer_count, print_object->total_layer_count());
    }
    size_t skirt_height = print->has_infinite_skirt() ? total_layer_count : std::min<size_t>(print->config().skirt_height.value, total_layer_count);
    if ((skirt_height == 0) && (print->config().brim_width.value > 0))
        skirt_height = 1;

    // get first skirt_height layers (maybe this should be moved to a PrintObject method?)
    const PrintObject* object0 = print->objects().front();
    std::vector<float> print_zs;
    print_zs.reserve(skirt_height * 2);
    for (size_t i = 0; i < std::min(skirt_height, object0->layers().size()); ++i)
    {
        print_zs.push_back(float(object0->layers()[i]->print_z));
    }
    //FIXME why there are support layers?
    for (size_t i = 0; i < std::min(skirt_height, object0->support_layers().size()); ++i)
    {
        print_zs.push_back(float(object0->support_layers()[i]->print_z));
    }
    sort_remove_duplicates(print_zs);
    if (print_zs.size() > skirt_height)
        print_zs.erase(print_zs.begin() + skirt_height, print_zs.end());

    m_volumes.volumes.emplace_back(new GLVolume(color));
    GLVolume& volume = *m_volumes.volumes.back();
    for (size_t i = 0; i < skirt_height; ++i) {
        volume.print_zs.push_back(print_zs[i]);
        volume.offsets.push_back(volume.indexed_vertex_array.quad_indices.size());
        volume.offsets.push_back(volume.indexed_vertex_array.triangle_indices.size());
        if (i == 0)
            _3DScene::extrusionentity_to_verts(print->brim(), print_zs[i], Point(0, 0), volume);

        _3DScene::extrusionentity_to_verts(print->skirt(), print_zs[i], Point(0, 0), volume);
    }
    volume.bounding_box = volume.indexed_vertex_array.bounding_box();
    volume.indexed_vertex_array.finalize_geometry(m_use_VBOs && m_initialized);
}

void GLCanvas3D::_load_print_object_toolpaths(const PrintObject& print_object, const std::vector<std::string>& str_tool_colors, const std::vector<double>& color_print_values)
{
    std::vector<float> tool_colors = _parse_colors(str_tool_colors);

    struct Ctxt
    {
        const Points                *shifted_copies;
        std::vector<const Layer*>    layers;
        bool                         has_perimeters;
        bool                         has_infill;
        bool                         has_support;
        const std::vector<float>*    tool_colors;
        const std::vector<double>*   color_print_values;

        // Number of vertices (each vertex is 6x4=24 bytes long)
        static const size_t          alloc_size_max() { return 131072; } // 3.15MB
        //        static const size_t          alloc_size_max    () { return 65536; } // 1.57MB 
        //        static const size_t          alloc_size_max    () { return 32768; } // 786kB
        static const size_t          alloc_size_reserve() { return alloc_size_max() * 2; }

        static const float*          color_perimeters() { static float color[4] = { 1.0f, 1.0f, 0.0f, 1.f }; return color; } // yellow
        static const float*          color_infill() { static float color[4] = { 1.0f, 0.5f, 0.5f, 1.f }; return color; } // redish
        static const float*          color_support() { static float color[4] = { 0.5f, 1.0f, 0.5f, 1.f }; return color; } // greenish

        // For cloring by a tool, return a parsed color.
        bool                         color_by_tool() const { return tool_colors != nullptr; }
        size_t                       number_tools()  const { return this->color_by_tool() ? tool_colors->size() / 4 : 0; }
        const float*                 color_tool(size_t tool) const { return tool_colors->data() + tool * 4; }
        int                          volume_idx(int extruder, int feature) const
        {
            return this->color_by_color_print() ? 0 : this->color_by_tool() ? std::min<int>(this->number_tools() - 1, std::max<int>(extruder - 1, 0)) : feature;
        }

        // For coloring by a color_print(M600), return a parsed color.
        bool                         color_by_color_print() const { return color_print_values!=nullptr; }
        const float*                 color_print_by_layer_idx(const size_t layer_idx) const
        {
            auto it = std::lower_bound(color_print_values->begin(), color_print_values->end(), layers[layer_idx]->print_z + EPSILON);
            return color_tool((it - color_print_values->begin()) % number_tools());
        }
    } ctxt;

    ctxt.has_perimeters = print_object.is_step_done(posPerimeters);
    ctxt.has_infill = print_object.is_step_done(posInfill);
    ctxt.has_support = print_object.is_step_done(posSupportMaterial);
    ctxt.tool_colors = tool_colors.empty() ? nullptr : &tool_colors;
    ctxt.color_print_values = color_print_values.empty() ? nullptr : &color_print_values;

    ctxt.shifted_copies = &print_object.copies();

    // order layers by print_z
    {
        size_t nlayers = 0;
        if (ctxt.has_perimeters || ctxt.has_infill)
            nlayers = print_object.layers().size();
        if (ctxt.has_support)
            nlayers += print_object.support_layers().size();
        ctxt.layers.reserve(nlayers);
    }
    if (ctxt.has_perimeters || ctxt.has_infill)
        for (const Layer *layer : print_object.layers())
            ctxt.layers.push_back(layer);
    if (ctxt.has_support)
        for (const Layer *layer : print_object.support_layers())
            ctxt.layers.push_back(layer);
    std::sort(ctxt.layers.begin(), ctxt.layers.end(), [](const Layer *l1, const Layer *l2) { return l1->print_z < l2->print_z; });

    // Maximum size of an allocation block: 32MB / sizeof(float)
    BOOST_LOG_TRIVIAL(debug) << "Loading print object toolpaths in parallel - start";

    //FIXME Improve the heuristics for a grain size.
    size_t          grain_size = ctxt.color_by_color_print() ? size_t(1) : std::max(ctxt.layers.size() / 16, size_t(1));
    tbb::spin_mutex new_volume_mutex;
    auto            new_volume = [this, &new_volume_mutex](const float *color) -> GLVolume* {
        auto *volume = new GLVolume(color);
        new_volume_mutex.lock();
        m_volumes.volumes.emplace_back(volume);
        new_volume_mutex.unlock();
        return volume;
    };
    const size_t   volumes_cnt_initial = m_volumes.volumes.size();
    std::vector<GLVolumeCollection> volumes_per_thread(ctxt.layers.size());
    tbb::parallel_for(
        tbb::blocked_range<size_t>(0, ctxt.layers.size(), grain_size),
        [&ctxt, &new_volume](const tbb::blocked_range<size_t>& range) {
        GLVolumePtrs vols;
        if (ctxt.color_by_color_print())
            vols.emplace_back(new_volume(ctxt.color_print_by_layer_idx(range.begin())));
        else if (ctxt.color_by_tool()) {
            for (size_t i = 0; i < ctxt.number_tools(); ++i)
                vols.emplace_back(new_volume(ctxt.color_tool(i)));
        }
        else
            vols = { new_volume(ctxt.color_perimeters()), new_volume(ctxt.color_infill()), new_volume(ctxt.color_support()) };
        for (GLVolume *vol : vols)
            vol->indexed_vertex_array.reserve(ctxt.alloc_size_reserve());
        for (size_t idx_layer = range.begin(); idx_layer < range.end(); ++idx_layer) {
            const Layer *layer = ctxt.layers[idx_layer];
            for (size_t i = 0; i < vols.size(); ++i) {
                GLVolume &vol = *vols[i];
                if (vol.print_zs.empty() || vol.print_zs.back() != layer->print_z) {
                    vol.print_zs.push_back(layer->print_z);
                    vol.offsets.push_back(vol.indexed_vertex_array.quad_indices.size());
                    vol.offsets.push_back(vol.indexed_vertex_array.triangle_indices.size());
                }
            }
            for (const Point &copy : *ctxt.shifted_copies) {
                for (const LayerRegion *layerm : layer->regions()) {
                    if (ctxt.has_perimeters)
                        _3DScene::extrusionentity_to_verts(layerm->perimeters, float(layer->print_z), copy,
                        *vols[ctxt.volume_idx(layerm->region()->config().perimeter_extruder.value, 0)]);
                    if (ctxt.has_infill) {
                        for (const ExtrusionEntity *ee : layerm->fills.entities) {
                            // fill represents infill extrusions of a single island.
                            const auto *fill = dynamic_cast<const ExtrusionEntityCollection*>(ee);
                            if (!fill->entities.empty())
                                _3DScene::extrusionentity_to_verts(*fill, float(layer->print_z), copy,
                                *vols[ctxt.volume_idx(
                                is_solid_infill(fill->entities.front()->role()) ?
                                layerm->region()->config().solid_infill_extruder :
                                layerm->region()->config().infill_extruder,
                                1)]);
                        }
                    }
                }
                if (ctxt.has_support) {
                    const SupportLayer *support_layer = dynamic_cast<const SupportLayer*>(layer);
                    if (support_layer) {
                        for (const ExtrusionEntity *extrusion_entity : support_layer->support_fills.entities)
                            _3DScene::extrusionentity_to_verts(extrusion_entity, float(layer->print_z), copy,
                            *vols[ctxt.volume_idx(
                            (extrusion_entity->role() == erSupportMaterial) ?
                            support_layer->object()->config().support_material_extruder :
                            support_layer->object()->config().support_material_interface_extruder,
                            2)]);
                    }
                }
            }
            for (size_t i = 0; i < vols.size(); ++i) {
                GLVolume &vol = *vols[i];
                if (vol.indexed_vertex_array.vertices_and_normals_interleaved.size() / 6 > ctxt.alloc_size_max()) {
                    // Store the vertex arrays and restart their containers, 
                    vols[i] = new_volume(vol.color);
                    GLVolume &vol_new = *vols[i];
                    // Assign the large pre-allocated buffers to the new GLVolume.
                    vol_new.indexed_vertex_array = std::move(vol.indexed_vertex_array);
                    // Copy the content back to the old GLVolume.
                    vol.indexed_vertex_array = vol_new.indexed_vertex_array;
                    // Finalize a bounding box of the old GLVolume.
                    vol.bounding_box = vol.indexed_vertex_array.bounding_box();
                    // Clear the buffers, but keep them pre-allocated.
                    vol_new.indexed_vertex_array.clear();
                    // Just make sure that clear did not clear the reserved memory.
                    vol_new.indexed_vertex_array.reserve(ctxt.alloc_size_reserve());
                }
            }
        }
        for (GLVolume *vol : vols) {
            vol->bounding_box = vol->indexed_vertex_array.bounding_box();
            vol->indexed_vertex_array.shrink_to_fit();
        }
    });

    BOOST_LOG_TRIVIAL(debug) << "Loading print object toolpaths in parallel - finalizing results";
    // Remove empty volumes from the newly added volumes.
    m_volumes.volumes.erase(
        std::remove_if(m_volumes.volumes.begin() + volumes_cnt_initial, m_volumes.volumes.end(),
        [](const GLVolume *volume) { return volume->empty(); }),
        m_volumes.volumes.end());
    for (size_t i = volumes_cnt_initial; i < m_volumes.volumes.size(); ++i)
        m_volumes.volumes[i]->indexed_vertex_array.finalize_geometry(m_use_VBOs && m_initialized);

    BOOST_LOG_TRIVIAL(debug) << "Loading print object toolpaths in parallel - end";
}

void GLCanvas3D::_load_wipe_tower_toolpaths(const std::vector<std::string>& str_tool_colors)
{
    const Print *print = this->fff_print();
    if ((print == nullptr) || print->wipe_tower_data().tool_changes.empty())
        return;

    if (!print->is_step_done(psWipeTower))
        return;

    std::vector<float> tool_colors = _parse_colors(str_tool_colors);

    struct Ctxt
    {
        const Print                 *print;
        const std::vector<float>    *tool_colors;
        WipeTower::xy                wipe_tower_pos;
        float                        wipe_tower_angle;

        // Number of vertices (each vertex is 6x4=24 bytes long)
        static const size_t          alloc_size_max() { return 131072; } // 3.15MB
        static const size_t          alloc_size_reserve() { return alloc_size_max() * 2; }

        static const float*          color_support() { static float color[4] = { 0.5f, 1.0f, 0.5f, 1.f }; return color; } // greenish

        // For cloring by a tool, return a parsed color.
        bool                         color_by_tool() const { return tool_colors != nullptr; }
        size_t                       number_tools()  const { return this->color_by_tool() ? tool_colors->size() / 4 : 0; }
        const float*                 color_tool(size_t tool) const { return tool_colors->data() + tool * 4; }
        int                          volume_idx(int tool, int feature) const
        {
            return this->color_by_tool() ? std::min<int>(this->number_tools() - 1, std::max<int>(tool, 0)) : feature;
        }

        const std::vector<WipeTower::ToolChangeResult>& tool_change(size_t idx) {
            const auto &tool_changes = print->wipe_tower_data().tool_changes;
            return priming.empty() ?
                ((idx == tool_changes.size()) ? final : tool_changes[idx]) :
                ((idx == 0) ? priming : (idx == tool_changes.size() + 1) ? final : tool_changes[idx - 1]);
        }
        std::vector<WipeTower::ToolChangeResult> priming;
        std::vector<WipeTower::ToolChangeResult> final;
    } ctxt;

    ctxt.print = print;
    ctxt.tool_colors = tool_colors.empty() ? nullptr : &tool_colors;
    if (print->wipe_tower_data().priming && print->config().single_extruder_multi_material_priming)
        ctxt.priming.emplace_back(*print->wipe_tower_data().priming.get());
    if (print->wipe_tower_data().final_purge)
        ctxt.final.emplace_back(*print->wipe_tower_data().final_purge.get());

    ctxt.wipe_tower_angle = ctxt.print->config().wipe_tower_rotation_angle.value/180.f * PI;
    ctxt.wipe_tower_pos = WipeTower::xy(ctxt.print->config().wipe_tower_x.value, ctxt.print->config().wipe_tower_y.value);

    BOOST_LOG_TRIVIAL(debug) << "Loading wipe tower toolpaths in parallel - start";

    //FIXME Improve the heuristics for a grain size.
    size_t          n_items = print->wipe_tower_data().tool_changes.size() + (ctxt.priming.empty() ? 0 : 1);
    size_t          grain_size = std::max(n_items / 128, size_t(1));
    tbb::spin_mutex new_volume_mutex;
    auto            new_volume = [this, &new_volume_mutex](const float *color) -> GLVolume* {
        auto *volume = new GLVolume(color);
        new_volume_mutex.lock();
        m_volumes.volumes.emplace_back(volume);
        new_volume_mutex.unlock();
        return volume;
    };
    const size_t   volumes_cnt_initial = m_volumes.volumes.size();
    std::vector<GLVolumeCollection> volumes_per_thread(n_items);
    tbb::parallel_for(
        tbb::blocked_range<size_t>(0, n_items, grain_size),
        [&ctxt, &new_volume](const tbb::blocked_range<size_t>& range) {
        // Bounding box of this slab of a wipe tower.
        GLVolumePtrs vols;
        if (ctxt.color_by_tool()) {
            for (size_t i = 0; i < ctxt.number_tools(); ++i)
                vols.emplace_back(new_volume(ctxt.color_tool(i)));
        }
        else
            vols = { new_volume(ctxt.color_support()) };
        for (GLVolume *volume : vols)
            volume->indexed_vertex_array.reserve(ctxt.alloc_size_reserve());
        for (size_t idx_layer = range.begin(); idx_layer < range.end(); ++idx_layer) {
            const std::vector<WipeTower::ToolChangeResult> &layer = ctxt.tool_change(idx_layer);
            for (size_t i = 0; i < vols.size(); ++i) {
                GLVolume &vol = *vols[i];
                if (vol.print_zs.empty() || vol.print_zs.back() != layer.front().print_z) {
                    vol.print_zs.push_back(layer.front().print_z);
                    vol.offsets.push_back(vol.indexed_vertex_array.quad_indices.size());
                    vol.offsets.push_back(vol.indexed_vertex_array.triangle_indices.size());
                }
            }
            for (const WipeTower::ToolChangeResult &extrusions : layer) {
                for (size_t i = 1; i < extrusions.extrusions.size();) {
                    const WipeTower::Extrusion &e = extrusions.extrusions[i];
                    if (e.width == 0.) {
                        ++i;
                        continue;
                    }
                    size_t j = i + 1;
                    if (ctxt.color_by_tool())
                        for (; j < extrusions.extrusions.size() && extrusions.extrusions[j].tool == e.tool && extrusions.extrusions[j].width > 0.f; ++j);
                    else
                        for (; j < extrusions.extrusions.size() && extrusions.extrusions[j].width > 0.f; ++j);
                    size_t              n_lines = j - i;
                    Lines               lines;
                    std::vector<double> widths;
                    std::vector<double> heights;
                    lines.reserve(n_lines);
                    widths.reserve(n_lines);
                    heights.assign(n_lines, extrusions.layer_height);
                    WipeTower::Extrusion e_prev = extrusions.extrusions[i-1];

                    if (!extrusions.priming) { // wipe tower extrusions describe the wipe tower at the origin with no rotation
                        e_prev.pos.rotate(ctxt.wipe_tower_angle);
                        e_prev.pos.translate(ctxt.wipe_tower_pos);
                    }

                    for (; i < j; ++i) {
                        WipeTower::Extrusion e = extrusions.extrusions[i];
                        assert(e.width > 0.f);
                        if (!extrusions.priming) {
                            e.pos.rotate(ctxt.wipe_tower_angle);
                            e.pos.translate(ctxt.wipe_tower_pos);
                        }

                        lines.emplace_back(Point::new_scale(e_prev.pos.x, e_prev.pos.y), Point::new_scale(e.pos.x, e.pos.y));
                        widths.emplace_back(e.width);

                        e_prev = e;
                    }
                    _3DScene::thick_lines_to_verts(lines, widths, heights, lines.front().a == lines.back().b, extrusions.print_z,
                        *vols[ctxt.volume_idx(e.tool, 0)]);
                }
            }
        }
        for (size_t i = 0; i < vols.size(); ++i) {
            GLVolume &vol = *vols[i];
            if (vol.indexed_vertex_array.vertices_and_normals_interleaved.size() / 6 > ctxt.alloc_size_max()) {
                // Store the vertex arrays and restart their containers, 
                vols[i] = new_volume(vol.color);
                GLVolume &vol_new = *vols[i];
                // Assign the large pre-allocated buffers to the new GLVolume.
                vol_new.indexed_vertex_array = std::move(vol.indexed_vertex_array);
                // Copy the content back to the old GLVolume.
                vol.indexed_vertex_array = vol_new.indexed_vertex_array;
                // Finalize a bounding box of the old GLVolume.
                vol.bounding_box = vol.indexed_vertex_array.bounding_box();
                // Clear the buffers, but keep them pre-allocated.
                vol_new.indexed_vertex_array.clear();
                // Just make sure that clear did not clear the reserved memory.
                vol_new.indexed_vertex_array.reserve(ctxt.alloc_size_reserve());
            }
        }
        for (GLVolume *vol : vols) {
            vol->bounding_box = vol->indexed_vertex_array.bounding_box();
            vol->indexed_vertex_array.shrink_to_fit();
        }
    });

    BOOST_LOG_TRIVIAL(debug) << "Loading wipe tower toolpaths in parallel - finalizing results";
    // Remove empty volumes from the newly added volumes.
    m_volumes.volumes.erase(
        std::remove_if(m_volumes.volumes.begin() + volumes_cnt_initial, m_volumes.volumes.end(),
        [](const GLVolume *volume) { return volume->empty(); }),
        m_volumes.volumes.end());
    for (size_t i = volumes_cnt_initial; i < m_volumes.volumes.size(); ++i)
        m_volumes.volumes[i]->indexed_vertex_array.finalize_geometry(m_use_VBOs && m_initialized);

    BOOST_LOG_TRIVIAL(debug) << "Loading wipe tower toolpaths in parallel - end";
}

static inline int hex_digit_to_int(const char c)
{
    return
        (c >= '0' && c <= '9') ? int(c - '0') :
        (c >= 'A' && c <= 'F') ? int(c - 'A') + 10 :
        (c >= 'a' && c <= 'f') ? int(c - 'a') + 10 : -1;
}

void GLCanvas3D::_load_gcode_extrusion_paths(const GCodePreviewData& preview_data, const std::vector<float>& tool_colors)
{
    // helper functions to select data in dependence of the extrusion view type
    struct Helper
    {
        static float path_filter(GCodePreviewData::Extrusion::EViewType type, const ExtrusionPath& path)
        {
            switch (type)
            {
            case GCodePreviewData::Extrusion::FeatureType:
                return (float)path.role();
            case GCodePreviewData::Extrusion::Height:
                return path.height;
            case GCodePreviewData::Extrusion::Width:
                return path.width;
            case GCodePreviewData::Extrusion::Feedrate:
                return path.feedrate;
            case GCodePreviewData::Extrusion::VolumetricRate:
                return path.feedrate * (float)path.mm3_per_mm;
            case GCodePreviewData::Extrusion::Tool:
                return (float)path.extruder_id;
            case GCodePreviewData::Extrusion::ColorPrint:
                return (float)path.cp_color_id;
            default:
                return 0.0f;
            }

            return 0.0f;
        }

        static GCodePreviewData::Color path_color(const GCodePreviewData& data, const std::vector<float>& tool_colors, float value)
        {
            switch (data.extrusion.view_type)
            {
            case GCodePreviewData::Extrusion::FeatureType:
                return data.get_extrusion_role_color((ExtrusionRole)(int)value);
            case GCodePreviewData::Extrusion::Height:
                return data.get_height_color(value);
            case GCodePreviewData::Extrusion::Width:
                return data.get_width_color(value);
            case GCodePreviewData::Extrusion::Feedrate:
                return data.get_feedrate_color(value);
            case GCodePreviewData::Extrusion::VolumetricRate:
                return data.get_volumetric_rate_color(value);
            case GCodePreviewData::Extrusion::Tool:
            {
                GCodePreviewData::Color color;
                ::memcpy((void*)color.rgba, (const void*)(tool_colors.data() + (unsigned int)value * 4), 4 * sizeof(float));
                return color;
            }
            case GCodePreviewData::Extrusion::ColorPrint:
            {
                const size_t color_cnt = tool_colors.size() / 4;

                int val = int(value);
                while (val >= color_cnt)
                    val -= color_cnt;
                    
                GCodePreviewData::Color color;
                ::memcpy((void*)color.rgba, (const void*)(tool_colors.data() + val * 4), 4 * sizeof(float));

                return color;
            }
            default:
                return GCodePreviewData::Color::Dummy;
            }

            return GCodePreviewData::Color::Dummy;
        }
    };

    // Helper structure for filters
    struct Filter
    {
        float value;
        ExtrusionRole role;
        GLVolume* volume;

        Filter(float value, ExtrusionRole role)
            : value(value)
            , role(role)
            , volume(nullptr)
        {
        }

        bool operator == (const Filter& other) const
        {
            if (value != other.value)
                return false;

            if (role != other.role)
                return false;

            return true;
        }
    };

    typedef std::vector<Filter> FiltersList;
    size_t initial_volumes_count = m_volumes.volumes.size();

    // detects filters
    FiltersList filters;
    for (const GCodePreviewData::Extrusion::Layer& layer : preview_data.extrusion.layers)
    {
        for (const ExtrusionPath& path : layer.paths)
        {
            ExtrusionRole role = path.role();
            float path_filter = Helper::path_filter(preview_data.extrusion.view_type, path);
            if (std::find(filters.begin(), filters.end(), Filter(path_filter, role)) == filters.end())
                filters.emplace_back(path_filter, role);
        }
    }

    // nothing to render, return
    if (filters.empty())
        return;

    // creates a new volume for each filter
    for (Filter& filter : filters)
    {
        m_gcode_preview_volume_index.first_volumes.emplace_back(GCodePreviewVolumeIndex::Extrusion, (unsigned int)filter.role, (unsigned int)m_volumes.volumes.size());
        GLVolume* volume = new GLVolume(Helper::path_color(preview_data, tool_colors, filter.value).rgba);
        if (volume != nullptr)
        {
            filter.volume = volume;
            volume->is_extrusion_path = true;
            m_volumes.volumes.emplace_back(volume);
        }
        else
        {
            // an error occourred - restore to previous state and return
            m_gcode_preview_volume_index.first_volumes.pop_back();
            if (initial_volumes_count != m_volumes.volumes.size())
            {
                GLVolumePtrs::iterator begin = m_volumes.volumes.begin() + initial_volumes_count;
                GLVolumePtrs::iterator end = m_volumes.volumes.end();
                for (GLVolumePtrs::iterator it = begin; it < end; ++it)
                {
                    GLVolume* volume = *it;
                    delete volume;
                }
                m_volumes.volumes.erase(begin, end);
                return;
            }
        }
    }

    // populates volumes
    for (const GCodePreviewData::Extrusion::Layer& layer : preview_data.extrusion.layers)
    {
        for (const ExtrusionPath& path : layer.paths)
        {
            float path_filter = Helper::path_filter(preview_data.extrusion.view_type, path);
            FiltersList::iterator filter = std::find(filters.begin(), filters.end(), Filter(path_filter, path.role()));
            if (filter != filters.end())
            {
                filter->volume->print_zs.push_back(layer.z);
                filter->volume->offsets.push_back(filter->volume->indexed_vertex_array.quad_indices.size());
                filter->volume->offsets.push_back(filter->volume->indexed_vertex_array.triangle_indices.size());

                _3DScene::extrusionentity_to_verts(path, layer.z, *filter->volume);
            }
        }
    }

    // finalize volumes and sends geometry to gpu
    if (m_volumes.volumes.size() > initial_volumes_count)
    {
        for (size_t i = initial_volumes_count; i < m_volumes.volumes.size(); ++i)
        {
            GLVolume* volume = m_volumes.volumes[i];
            volume->bounding_box = volume->indexed_vertex_array.bounding_box();
            volume->indexed_vertex_array.finalize_geometry(m_use_VBOs && m_initialized);
        }
    }
}

void GLCanvas3D::_load_gcode_travel_paths(const GCodePreviewData& preview_data, const std::vector<float>& tool_colors)
{
    size_t initial_volumes_count = m_volumes.volumes.size();
    m_gcode_preview_volume_index.first_volumes.emplace_back(GCodePreviewVolumeIndex::Travel, 0, (unsigned int)initial_volumes_count);

    bool res = true;
    switch (preview_data.extrusion.view_type)
    {
    case GCodePreviewData::Extrusion::Feedrate:
    {
        res = _travel_paths_by_feedrate(preview_data);
        break;
    }
    case GCodePreviewData::Extrusion::Tool:
    {
        res = _travel_paths_by_tool(preview_data, tool_colors);
        break;
    }
    default:
    {
        res = _travel_paths_by_type(preview_data);
        break;
    }
    }

    if (!res)
    {
        // an error occourred - restore to previous state and return
        if (initial_volumes_count != m_volumes.volumes.size())
        {
            GLVolumePtrs::iterator begin = m_volumes.volumes.begin() + initial_volumes_count;
            GLVolumePtrs::iterator end = m_volumes.volumes.end();
            for (GLVolumePtrs::iterator it = begin; it < end; ++it)
            {
                GLVolume* volume = *it;
                delete volume;
            }
            m_volumes.volumes.erase(begin, end);
        }

        return;
    }

    // finalize volumes and sends geometry to gpu
    if (m_volumes.volumes.size() > initial_volumes_count)
    {
        for (size_t i = initial_volumes_count; i < m_volumes.volumes.size(); ++i)
        {
            GLVolume* volume = m_volumes.volumes[i];
            volume->bounding_box = volume->indexed_vertex_array.bounding_box();
            volume->indexed_vertex_array.finalize_geometry(m_use_VBOs && m_initialized);
        }
    }
}

bool GLCanvas3D::_travel_paths_by_type(const GCodePreviewData& preview_data)
{
    // Helper structure for types
    struct Type
    {
        GCodePreviewData::Travel::EType value;
        GLVolume* volume;

        explicit Type(GCodePreviewData::Travel::EType value)
            : value(value)
            , volume(nullptr)
        {
        }

        bool operator == (const Type& other) const
        {
            return value == other.value;
        }
    };

    typedef std::vector<Type> TypesList;

    // colors travels by travel type

    // detects types
    TypesList types;
    for (const GCodePreviewData::Travel::Polyline& polyline : preview_data.travel.polylines)
    {
        if (std::find(types.begin(), types.end(), Type(polyline.type)) == types.end())
            types.emplace_back(polyline.type);
    }

    // nothing to render, return
    if (types.empty())
        return true;

    // creates a new volume for each type
    for (Type& type : types)
    {
        GLVolume* volume = new GLVolume(preview_data.travel.type_colors[type.value].rgba);
        if (volume == nullptr)
            return false;
        else
        {
            type.volume = volume;
            m_volumes.volumes.emplace_back(volume);
        }
    }

    // populates volumes
    for (const GCodePreviewData::Travel::Polyline& polyline : preview_data.travel.polylines)
    {
        TypesList::iterator type = std::find(types.begin(), types.end(), Type(polyline.type));
        if (type != types.end())
        {
            type->volume->print_zs.push_back(unscale<double>(polyline.polyline.bounding_box().min(2)));
            type->volume->offsets.push_back(type->volume->indexed_vertex_array.quad_indices.size());
            type->volume->offsets.push_back(type->volume->indexed_vertex_array.triangle_indices.size());

            _3DScene::polyline3_to_verts(polyline.polyline, preview_data.travel.width, preview_data.travel.height, *type->volume);
        }
    }

    return true;
}

bool GLCanvas3D::_travel_paths_by_feedrate(const GCodePreviewData& preview_data)
{
    // Helper structure for feedrate
    struct Feedrate
    {
        float value;
        GLVolume* volume;

        explicit Feedrate(float value)
            : value(value)
            , volume(nullptr)
        {
        }

        bool operator == (const Feedrate& other) const
        {
            return value == other.value;
        }
    };

    typedef std::vector<Feedrate> FeedratesList;

    // colors travels by feedrate

    // detects feedrates
    FeedratesList feedrates;
    for (const GCodePreviewData::Travel::Polyline& polyline : preview_data.travel.polylines)
    {
        if (std::find(feedrates.begin(), feedrates.end(), Feedrate(polyline.feedrate)) == feedrates.end())
            feedrates.emplace_back(polyline.feedrate);
    }

    // nothing to render, return
    if (feedrates.empty())
        return true;

    // creates a new volume for each feedrate
    for (Feedrate& feedrate : feedrates)
    {
        GLVolume* volume = new GLVolume(preview_data.get_feedrate_color(feedrate.value).rgba);
        if (volume == nullptr)
            return false;
        else
        {
            feedrate.volume = volume;
            m_volumes.volumes.emplace_back(volume);
        }
    }

    // populates volumes
    for (const GCodePreviewData::Travel::Polyline& polyline : preview_data.travel.polylines)
    {
        FeedratesList::iterator feedrate = std::find(feedrates.begin(), feedrates.end(), Feedrate(polyline.feedrate));
        if (feedrate != feedrates.end())
        {
            feedrate->volume->print_zs.push_back(unscale<double>(polyline.polyline.bounding_box().min(2)));
            feedrate->volume->offsets.push_back(feedrate->volume->indexed_vertex_array.quad_indices.size());
            feedrate->volume->offsets.push_back(feedrate->volume->indexed_vertex_array.triangle_indices.size());

            _3DScene::polyline3_to_verts(polyline.polyline, preview_data.travel.width, preview_data.travel.height, *feedrate->volume);
        }
    }

    return true;
}

bool GLCanvas3D::_travel_paths_by_tool(const GCodePreviewData& preview_data, const std::vector<float>& tool_colors)
{
    // Helper structure for tool
    struct Tool
    {
        unsigned int value;
        GLVolume* volume;

        explicit Tool(unsigned int value)
            : value(value)
            , volume(nullptr)
        {
        }

        bool operator == (const Tool& other) const
        {
            return value == other.value;
        }
    };

    typedef std::vector<Tool> ToolsList;

    // colors travels by tool

    // detects tools
    ToolsList tools;
    for (const GCodePreviewData::Travel::Polyline& polyline : preview_data.travel.polylines)
    {
        if (std::find(tools.begin(), tools.end(), Tool(polyline.extruder_id)) == tools.end())
            tools.emplace_back(polyline.extruder_id);
    }

    // nothing to render, return
    if (tools.empty())
        return true;

    // creates a new volume for each tool
    for (Tool& tool : tools)
    {
        // tool.value could be invalid (as it was with https://github.com/prusa3d/Slic3r/issues/2179), we better check
        if (tool.value >= tool_colors.size())
            continue;

        GLVolume* volume = new GLVolume(tool_colors.data() + tool.value * 4);
        if (volume == nullptr)
            return false;
        else
        {
            tool.volume = volume;
            m_volumes.volumes.emplace_back(volume);
        }
    }

    // populates volumes
    for (const GCodePreviewData::Travel::Polyline& polyline : preview_data.travel.polylines)
    {
        ToolsList::iterator tool = std::find(tools.begin(), tools.end(), Tool(polyline.extruder_id));
        if (tool != tools.end() && tool->volume != nullptr)
        {
            tool->volume->print_zs.push_back(unscale<double>(polyline.polyline.bounding_box().min(2)));
            tool->volume->offsets.push_back(tool->volume->indexed_vertex_array.quad_indices.size());
            tool->volume->offsets.push_back(tool->volume->indexed_vertex_array.triangle_indices.size());

            _3DScene::polyline3_to_verts(polyline.polyline, preview_data.travel.width, preview_data.travel.height, *tool->volume);
        }
    }

    return true;
}

void GLCanvas3D::_load_gcode_retractions(const GCodePreviewData& preview_data)
{
    m_gcode_preview_volume_index.first_volumes.emplace_back(GCodePreviewVolumeIndex::Retraction, 0, (unsigned int)m_volumes.volumes.size());

    // nothing to render, return
    if (preview_data.retraction.positions.empty())
        return;

    GLVolume* volume = new GLVolume(preview_data.retraction.color.rgba);
    if (volume != nullptr)
    {
        m_volumes.volumes.emplace_back(volume);

        GCodePreviewData::Retraction::PositionsList copy(preview_data.retraction.positions);
        std::sort(copy.begin(), copy.end(), [](const GCodePreviewData::Retraction::Position& p1, const GCodePreviewData::Retraction::Position& p2){ return p1.position(2) < p2.position(2); });

        for (const GCodePreviewData::Retraction::Position& position : copy)
        {
            volume->print_zs.push_back(unscale<double>(position.position(2)));
            volume->offsets.push_back(volume->indexed_vertex_array.quad_indices.size());
            volume->offsets.push_back(volume->indexed_vertex_array.triangle_indices.size());

            _3DScene::point3_to_verts(position.position, position.width, position.height, *volume);
        }

        // finalize volumes and sends geometry to gpu
        volume->bounding_box = volume->indexed_vertex_array.bounding_box();
        volume->indexed_vertex_array.finalize_geometry(m_use_VBOs && m_initialized);
    }
}

void GLCanvas3D::_load_gcode_unretractions(const GCodePreviewData& preview_data)
{
    m_gcode_preview_volume_index.first_volumes.emplace_back(GCodePreviewVolumeIndex::Unretraction, 0, (unsigned int)m_volumes.volumes.size());

    // nothing to render, return
    if (preview_data.unretraction.positions.empty())
        return;

    GLVolume* volume = new GLVolume(preview_data.unretraction.color.rgba);
    if (volume != nullptr)
    {
        m_volumes.volumes.emplace_back(volume);

        GCodePreviewData::Retraction::PositionsList copy(preview_data.unretraction.positions);
        std::sort(copy.begin(), copy.end(), [](const GCodePreviewData::Retraction::Position& p1, const GCodePreviewData::Retraction::Position& p2){ return p1.position(2) < p2.position(2); });

        for (const GCodePreviewData::Retraction::Position& position : copy)
        {
            volume->print_zs.push_back(unscale<double>(position.position(2)));
            volume->offsets.push_back(volume->indexed_vertex_array.quad_indices.size());
            volume->offsets.push_back(volume->indexed_vertex_array.triangle_indices.size());

            _3DScene::point3_to_verts(position.position, position.width, position.height, *volume);
        }

        // finalize volumes and sends geometry to gpu
        volume->bounding_box = volume->indexed_vertex_array.bounding_box();
        volume->indexed_vertex_array.finalize_geometry(m_use_VBOs && m_initialized);
    }
}

void GLCanvas3D::_load_shells_fff()
{
    size_t initial_volumes_count = m_volumes.volumes.size();
    m_gcode_preview_volume_index.first_volumes.emplace_back(GCodePreviewVolumeIndex::Shell, 0, (unsigned int)initial_volumes_count);

    const Print *print = this->fff_print();
    if (print->objects().empty())
        // nothing to render, return
        return;

    // adds objects' volumes 
    int object_id = 0;
    for (const PrintObject* obj : print->objects())
    {
        const ModelObject* model_obj = obj->model_object();

        std::vector<int> instance_ids(model_obj->instances.size());
        for (int i = 0; i < (int)model_obj->instances.size(); ++i)
        {
            instance_ids[i] = i;
        }

        m_volumes.load_object(model_obj, object_id, instance_ids, "object", m_use_VBOs && m_initialized);

        ++object_id;
    }

    if (wxGetApp().preset_bundle->printers.get_edited_preset().printer_technology() == ptFFF) {
        // adds wipe tower's volume
        double max_z = print->objects()[0]->model_object()->get_model()->bounding_box().max(2);
        const PrintConfig& config = print->config();
        unsigned int extruders_count = config.nozzle_diameter.size();
        if ((extruders_count > 1) && config.single_extruder_multi_material && config.wipe_tower && !config.complete_objects) {
            float depth = print->get_wipe_tower_depth();

            // Calculate wipe tower brim spacing.
            const DynamicPrintConfig &print_config  = wxGetApp().preset_bundle->prints.get_edited_preset().config;
            double layer_height                     = print_config.opt_float("layer_height");
            double first_layer_height               = print_config.get_abs_value("first_layer_height", layer_height);
            float brim_spacing = print->config().nozzle_diameter.values[0] * 1.25f - first_layer_height * (1. - M_PI_4);

            if (!print->is_step_done(psWipeTower))
                depth = (900.f/config.wipe_tower_width) * (float)(extruders_count - 1) ;
            m_volumes.load_wipe_tower_preview(1000, config.wipe_tower_x, config.wipe_tower_y, config.wipe_tower_width, depth, max_z, config.wipe_tower_rotation_angle,
                                              m_use_VBOs && m_initialized, !print->is_step_done(psWipeTower), brim_spacing * 4.5f);
        }
    }
}

void GLCanvas3D::_load_shells_sla()
{
    //FIXME use reload_scene
#if 1
    const SLAPrint* print = this->sla_print();
    if (print->objects().empty())
        // nothing to render, return
        return;

    auto add_volume = [this](const SLAPrintObject &object, const SLAPrintObject::Instance& instance, 
                             const TriangleMesh &mesh, const float color[4], bool outside_printer_detection_enabled) {
        m_volumes.volumes.emplace_back(new GLVolume(color));
        GLVolume& v = *m_volumes.volumes.back();
        v.indexed_vertex_array.load_mesh(mesh, m_use_VBOs);
		v.shader_outside_printer_detection_enabled = outside_printer_detection_enabled;
        v.composite_id.volume_id = -1;
        v.set_instance_offset(unscale(instance.shift(0), instance.shift(1), 0));
        v.set_instance_rotation(Vec3d(0.0, 0.0, (double)instance.rotation));
        v.set_instance_mirror(X, object.is_left_handed() ? -1. : 1.);
    };

    // adds objects' volumes 
    for (const SLAPrintObject* obj : print->objects())
        if (obj->is_step_done(slaposSliceSupports)) {
            unsigned int initial_volumes_count = (unsigned int)m_volumes.volumes.size();
            for (const SLAPrintObject::Instance& instance : obj->instances()) {
                add_volume(*obj, instance, obj->transformed_mesh(), GLVolume::MODEL_COLOR[0], true);
                // Set the extruder_id and volume_id to achieve the same color as in the 3D scene when
                // through the update_volumes_colors_by_extruder() call.
                m_volumes.volumes.back()->extruder_id = obj->model_object()->volumes.front()->extruder_id();
                m_volumes.volumes.back()->composite_id.volume_id = 0;
                if (obj->is_step_done(slaposSupportTree) && obj->has_mesh(slaposSupportTree))
                    add_volume(*obj, instance, obj->support_mesh(), GLVolume::SLA_SUPPORT_COLOR, true);
                if (obj->is_step_done(slaposBasePool) && obj->has_mesh(slaposBasePool))
                    add_volume(*obj, instance, obj->pad_mesh(), GLVolume::SLA_PAD_COLOR, true);
            }
            double shift_z = obj->get_current_elevation();
            for (unsigned int i = initial_volumes_count; i < m_volumes.volumes.size(); ++ i) {
                GLVolume& v = *m_volumes.volumes[i];
                // finalize volumes and sends geometry to gpu
                v.bounding_box = v.indexed_vertex_array.bounding_box();
                v.indexed_vertex_array.finalize_geometry(m_use_VBOs);
                // apply shift z
                v.set_sla_shift_z(shift_z);
            }
        }

    update_volumes_colors_by_extruder();
#else
    this->reload_scene(true, true);
#endif
}

void GLCanvas3D::_update_gcode_volumes_visibility(const GCodePreviewData& preview_data)
{
    unsigned int size = (unsigned int)m_gcode_preview_volume_index.first_volumes.size();
    for (unsigned int i = 0; i < size; ++i)
    {
        GLVolumePtrs::iterator begin = m_volumes.volumes.begin() + m_gcode_preview_volume_index.first_volumes[i].id;
        GLVolumePtrs::iterator end = (i + 1 < size) ? m_volumes.volumes.begin() + m_gcode_preview_volume_index.first_volumes[i + 1].id : m_volumes.volumes.end();

        for (GLVolumePtrs::iterator it = begin; it != end; ++it)
        {
            GLVolume* volume = *it;

            switch (m_gcode_preview_volume_index.first_volumes[i].type)
            {
            case GCodePreviewVolumeIndex::Extrusion:
            {
                if ((ExtrusionRole)m_gcode_preview_volume_index.first_volumes[i].flag == erCustom)
                    volume->zoom_to_volumes = false;

                volume->is_active = preview_data.extrusion.is_role_flag_set((ExtrusionRole)m_gcode_preview_volume_index.first_volumes[i].flag);
                break;
            }
            case GCodePreviewVolumeIndex::Travel:
            {
                volume->is_active = preview_data.travel.is_visible;
                volume->zoom_to_volumes = false;
                break;
            }
            case GCodePreviewVolumeIndex::Retraction:
            {
                volume->is_active = preview_data.retraction.is_visible;
                volume->zoom_to_volumes = false;
                break;
            }
            case GCodePreviewVolumeIndex::Unretraction:
            {
                volume->is_active = preview_data.unretraction.is_visible;
                volume->zoom_to_volumes = false;
                break;
            }
            case GCodePreviewVolumeIndex::Shell:
            {
                volume->is_active = preview_data.shell.is_visible;
                volume->color[3] = 0.25f;
                volume->zoom_to_volumes = false;
                break;
            }
            default:
            {
                volume->is_active = false;
                volume->zoom_to_volumes = false;
                break;
            }
            }
        }
    }
}

void GLCanvas3D::_update_toolpath_volumes_outside_state()
{
    // tolerance to avoid false detection at bed edges
    static const double tolerance_x = 0.05;
    static const double tolerance_y = 0.05;

    BoundingBoxf3 print_volume;
    if (m_config != nullptr)
    {
        const ConfigOptionPoints* opt = dynamic_cast<const ConfigOptionPoints*>(m_config->option("bed_shape"));
        if (opt != nullptr)
        {
            BoundingBox bed_box_2D = get_extents(Polygon::new_scale(opt->values));
            print_volume = BoundingBoxf3(Vec3d(unscale<double>(bed_box_2D.min(0)) - tolerance_x, unscale<double>(bed_box_2D.min(1)) - tolerance_y, 0.0), Vec3d(unscale<double>(bed_box_2D.max(0)) + tolerance_x, unscale<double>(bed_box_2D.max(1)) + tolerance_y, m_config->opt_float("max_print_height")));
            // Allow the objects to protrude below the print bed
            print_volume.min(2) = -1e10;
        }
    }

    for (GLVolume* volume : m_volumes.volumes)
    {
        volume->is_outside = ((print_volume.radius() > 0.0) && volume->is_extrusion_path) ? !print_volume.contains(volume->bounding_box) : false;
    }
}

void GLCanvas3D::_show_warning_texture_if_needed()
{
    _set_current();
    _set_warning_texture(WarningTexture::ToolpathOutside, _is_any_volume_outside());
}

std::vector<float> GLCanvas3D::_parse_colors(const std::vector<std::string>& colors)
{
    static const float INV_255 = 1.0f / 255.0f;

    std::vector<float> output(colors.size() * 4, 1.0f);
    for (size_t i = 0; i < colors.size(); ++i)
    {
        const std::string& color = colors[i];
        const char* c = color.data() + 1;
        if ((color.size() == 7) && (color.front() == '#'))
        {
            for (size_t j = 0; j < 3; ++j)
            {
                int digit1 = hex_digit_to_int(*c++);
                int digit2 = hex_digit_to_int(*c++);
                if ((digit1 == -1) || (digit2 == -1))
                    break;

                output[i * 4 + j] = float(digit1 * 16 + digit2) * INV_255;
            }
        }
    }
    return output;
}

void GLCanvas3D::_generate_legend_texture(const GCodePreviewData& preview_data, const std::vector<float>& tool_colors)
{
    m_legend_texture.generate(preview_data, tool_colors, *this);
}

void GLCanvas3D::_set_warning_texture(WarningTexture::Warning warning, bool state)
{
    m_warning_texture.activate(warning, state, *this);
}

bool GLCanvas3D::_is_any_volume_outside() const
{
    for (const GLVolume* volume : m_volumes.volumes)
    {
        if ((volume != nullptr) && volume->is_outside)
            return true;
    }

    return false;
}

#if !ENABLE_SVG_ICONS
void GLCanvas3D::_resize_toolbars() const
{
    Size cnv_size = get_canvas_size();
    float zoom = get_camera_zoom();
    float inv_zoom = (zoom != 0.0f) ? 1.0f / zoom : 0.0f;

#if ENABLE_RETINA_GL
    m_toolbar.set_icons_scale(m_retina_helper->get_scale_factor());
#else
    m_toolbar.set_icons_scale(m_canvas->GetContentScaleFactor());
#endif /* __WXMSW__ */

    GLToolbar::Layout::EOrientation orientation = m_toolbar.get_layout_orientation();

    switch (m_toolbar.get_layout_type())
    {
    default:
    case GLToolbar::Layout::Horizontal:
    {
        // centers the toolbar on the top edge of the 3d scene
        float top, left;
        if (orientation == GLToolbar::Layout::Top)
        {
            top = 0.5f * (float)cnv_size.get_height() * inv_zoom;
            left = -0.5f * m_toolbar.get_width() * inv_zoom;
        }
        else
        {
            top = (-0.5f * (float)cnv_size.get_height() + m_view_toolbar.get_height()) * inv_zoom;
            left = -0.5f * m_toolbar.get_width() * inv_zoom;
        }
        m_toolbar.set_position(top, left);
        break;
    }
    case GLToolbar::Layout::Vertical:
    {
        // centers the toolbar on the right edge of the 3d scene
        float top, left;
        if (orientation == GLToolbar::Layout::Left)
        {
            top = 0.5f * m_toolbar.get_height() * inv_zoom;
            left = (-0.5f * (float)cnv_size.get_width()) * inv_zoom;
        }
        else
        {
            top = 0.5f * m_toolbar.get_height() * inv_zoom;
            left = (0.5f * (float)cnv_size.get_width() - m_toolbar.get_width()) * inv_zoom;
        }
        m_toolbar.set_position(top, left);
        break;
    }
    }

    if (m_view_toolbar != nullptr)
    {
#if ENABLE_RETINA_GL
        m_view_toolbar.set_icons_scale(m_retina_helper->get_scale_factor());
#else
        m_view_toolbar.set_icons_scale(m_canvas->GetContentScaleFactor());
#endif /* __WXMSW__ */

        // places the toolbar on the bottom-left corner of the 3d scene
        float top = (-0.5f * (float)cnv_size.get_height() + m_view_toolbar.get_height()) * inv_zoom;
        float left = -0.5f * (float)cnv_size.get_width() * inv_zoom;
        m_view_toolbar.set_position(top, left);
    }
}
#endif // !ENABLE_SVG_ICONS

void GLCanvas3D::_update_selection_from_hover()
{
    bool ctrl_pressed = wxGetKeyState(WXK_CONTROL);

    if (m_hover_volume_idxs.empty())
    {
        if (!ctrl_pressed && (m_rectangle_selection.get_state() == GLSelectionRectangle::Select))
            m_selection.clear();

        return;
    }

    GLSelectionRectangle::EState state = m_rectangle_selection.get_state();

    bool hover_modifiers_only = true;
    for (int i : m_hover_volume_idxs)
    {
        if (!m_volumes.volumes[i]->is_modifier)
        {
            hover_modifiers_only = false;
            break;
        }
    }

    if ((state == GLSelectionRectangle::Select) && !ctrl_pressed)
        m_selection.clear();

    for (int i : m_hover_volume_idxs)
    {
        if (state == GLSelectionRectangle::Select)
        {
            if (hover_modifiers_only)
            {
                const GLVolume& v = *m_volumes.volumes[i];
                m_selection.add_volume(v.object_idx(), v.volume_idx(), v.instance_idx(), false);
            }
            else
                m_selection.add(i, false);
        }
        else
            m_selection.remove(i);
    }

    m_gizmos.refresh_on_off_state(m_selection);
    m_gizmos.update_data(*this);
    post_event(SimpleEvent(EVT_GLCANVAS_OBJECT_SELECT));
    m_dirty = true;
}

const Print* GLCanvas3D::fff_print() const
{
    return (m_process == nullptr) ? nullptr : m_process->fff_print();
}

const SLAPrint* GLCanvas3D::sla_print() const
{
    return (m_process == nullptr) ? nullptr : m_process->sla_print();
}

} // namespace GUI
} // namespace Slic3r<|MERGE_RESOLUTION|>--- conflicted
+++ resolved
@@ -2814,12 +2814,7 @@
 
             m_regenerate_volumes = false;
             m_selection.translate(cur_pos - m_mouse.drag.start_position_3D);
-<<<<<<< HEAD
             wxGetApp().obj_manipul()->set_dirty();
-
-=======
-            wxGetApp().obj_manipul()->update_settings_value(m_selection);
->>>>>>> d971c821
             m_dirty = true;
         }
     }
