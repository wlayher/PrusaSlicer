--- conflicted
+++ resolved
@@ -2016,7 +2016,10 @@
 		m_selection.volumes_changed(map_glvolume_old_to_new);
 	}
 
-    _update_gizmos_data();
+//@@@@@@@@@@@@@@@@@@@@@@@@@@@@@@@@@@@@@@@@@@@@@@@@@@@@@@@@@@@@@@@@@@@@@@@@@@@@@@@@@@@@@@@@@@@@@@@@@@@@@@@@@@@@@@@@@@@@@@@@@@@@@@@@@@@@@@@@@@@@@@@@@@@@@@@@@@@@@@@@@@@@@@@@@@@@@@
+    update_gizmos_data();
+//    _update_gizmos_data();
+//@@@@@@@@@@@@@@@@@@@@@@@@@@@@@@@@@@@@@@@@@@@@@@@@@@@@@@@@@@@@@@@@@@@@@@@@@@@@@@@@@@@@@@@@@@@@@@@@@@@@@@@@@@@@@@@@@@@@@@@@@@@@@@@@@@@@@@@@@@@@@@@@@@@@@@@@@@@@@@@@@@@@@@@@@@@@@@
 
     // Update the toolbar
     post_event(SimpleEvent(EVT_GLCANVAS_OBJECT_SELECT));
@@ -2331,7 +2334,10 @@
         {
             if (m_gizmos.handle_shortcut(keyCode, m_selection))
             {
-                _update_gizmos_data();
+//@@@@@@@@@@@@@@@@@@@@@@@@@@@@@@@@@@@@@@@@@@@@@@@@@@@@@@@@@@@@@@@@@@@@@@@@@@@@@@@@@@@@@@@@@@@@@@@@@@@@@@@@@@@@@@@@@@@@@@@@@@@@@@@@@@@@@@@@@@@@@@@@@@@@@@@@@@@@@@@@@@@@@@@@@@@@@@
+                update_gizmos_data();
+//                _update_gizmos_data();
+//@@@@@@@@@@@@@@@@@@@@@@@@@@@@@@@@@@@@@@@@@@@@@@@@@@@@@@@@@@@@@@@@@@@@@@@@@@@@@@@@@@@@@@@@@@@@@@@@@@@@@@@@@@@@@@@@@@@@@@@@@@@@@@@@@@@@@@@@@@@@@@@@@@@@@@@@@@@@@@@@@@@@@@@@@@@@@@
                 m_dirty = true;
             }
             else
@@ -2510,13 +2516,25 @@
         return;
     }
 
+//@@@@@@@@@@@@@@@@@@@@@@@@@@@@@@@@@@@@@@@@@@@@@@@@@@@@@@@@@@@@@@@@@@@@@@@@@@@@@@@@@@@@@@@@@@@@@@@@@@@@@@@@@@@@@@@@@@@@@@@@@@@@@@@@@@@@@@@@@@@@@@@@@@@@@@@@@@@@@@@@@@@@@@@@@@@@@@
+    std::cout << to_string(m_mouse.position) << std::endl;
+
+    if (m_gizmos.on_mouse(evt, *this))
+    {
+        m_mouse.set_start_position_3D_as_invalid();
+        return;
+    }
+//@@@@@@@@@@@@@@@@@@@@@@@@@@@@@@@@@@@@@@@@@@@@@@@@@@@@@@@@@@@@@@@@@@@@@@@@@@@@@@@@@@@@@@@@@@@@@@@@@@@@@@@@@@@@@@@@@@@@@@@@@@@@@@@@@@@@@@@@@@@@@@@@@@@@@@@@@@@@@@@@@@@@@@@@@@@@@@
+
     if (m_picking_enabled)
         _set_current();
 
     int selected_object_idx = m_selection.get_object_idx();
     int layer_editing_object_idx = is_layers_editing_enabled() ? selected_object_idx : -1;
     m_layers_editing.select_object(*m_model, layer_editing_object_idx);
-    bool gizmos_overlay_contains_mouse = m_gizmos.overlay_contains_mouse(*this, m_mouse.position);
+//@@@@@@@@@@@@@@@@@@@@@@@@@@@@@@@@@@@@@@@@@@@@@@@@@@@@@@@@@@@@@@@@@@@@@@@@@@@@@@@@@@@@@@@@@@@@@@@@@@@@@@@@@@@@@@@@@@@@@@@@@@@@@@@@@@@@@@@@@@@@@@@@@@@@@@@@@@@@@@@@@@@@@@@@@@@@@@
+//    bool gizmos_overlay_contains_mouse = m_gizmos.overlay_contains_mouse(*this, m_mouse.position);
+//@@@@@@@@@@@@@@@@@@@@@@@@@@@@@@@@@@@@@@@@@@@@@@@@@@@@@@@@@@@@@@@@@@@@@@@@@@@@@@@@@@@@@@@@@@@@@@@@@@@@@@@@@@@@@@@@@@@@@@@@@@@@@@@@@@@@@@@@@@@@@@@@@@@@@@@@@@@@@@@@@@@@@@@@@@@@@@
 
     if (m_mouse.drag.move_requires_threshold && m_mouse.is_move_start_threshold_position_2D_defined() && m_mouse.is_move_threshold_met(pos))
     {
@@ -2586,19 +2604,27 @@
                 m_dirty = true;
             }
         }
-        else if (!m_selection.is_empty() && gizmos_overlay_contains_mouse)
-        {
-            m_gizmos.update_on_off_state(*this, m_mouse.position, m_selection);
-            _update_gizmos_data();
-            m_dirty = true;
-        }
-        else if (evt.LeftDown() && m_gizmos.get_current_type() == Gizmos::SlaSupports && m_gizmos.gizmo_event(SLAGizmoEventType::LeftDown, Vec2d(pos(0), pos(1)), evt.ShiftDown()))
+//@@@@@@@@@@@@@@@@@@@@@@@@@@@@@@@@@@@@@@@@@@@@@@@@@@@@@@@@@@@@@@@@@@@@@@@@@@@@@@@@@@@@@@@@@@@@@@@@@@@@@@@@@@@@@@@@@@@@@@@@@@@@@@@@@@@@@@@@@@@@@@@@@@@@@@@@@@@@@@@@@@@@@@@@@@@@@@
+//        else if (!m_selection.is_empty() && gizmos_overlay_contains_mouse)
+//        {
+//            m_gizmos.update_on_off_state(*this, m_mouse.position, m_selection);
+//            _update_gizmos_data();
+//            m_dirty = true;
+//        }
+//@@@@@@@@@@@@@@@@@@@@@@@@@@@@@@@@@@@@@@@@@@@@@@@@@@@@@@@@@@@@@@@@@@@@@@@@@@@@@@@@@@@@@@@@@@@@@@@@@@@@@@@@@@@@@@@@@@@@@@@@@@@@@@@@@@@@@@@@@@@@@@@@@@@@@@@@@@@@@@@@@@@@@@@@@@@@@@
+//@@@@@@@@@@@@@@@@@@@@@@@@@@@@@@@@@@@@@@@@@@@@@@@@@@@@@@@@@@@@@@@@@@@@@@@@@@@@@@@@@@@@@@@@@@@@@@@@@@@@@@@@@@@@@@@@@@@@@@@@@@@@@@@@@@@@@@@@@@@@@@@@@@@@@@@@@@@@@@@@@@@@@@@@@@@@@@
+        else if (evt.LeftDown() && m_gizmos.get_current_type() == GLGizmosManager::SlaSupports && m_gizmos.gizmo_event(SLAGizmoEventType::LeftDown, Vec2d(pos(0), pos(1)), evt.ShiftDown()))
+//        else if (evt.LeftDown() && m_gizmos.get_current_type() == Gizmos::SlaSupports && m_gizmos.gizmo_event(SLAGizmoEventType::LeftDown, Vec2d(pos(0), pos(1)), evt.ShiftDown()))
+//@@@@@@@@@@@@@@@@@@@@@@@@@@@@@@@@@@@@@@@@@@@@@@@@@@@@@@@@@@@@@@@@@@@@@@@@@@@@@@@@@@@@@@@@@@@@@@@@@@@@@@@@@@@@@@@@@@@@@@@@@@@@@@@@@@@@@@@@@@@@@@@@@@@@@@@@@@@@@@@@@@@@@@@@@@@@@@
         {
             // the gizmo got the event and took some action, there is no need to do anything more
         }
         else if (evt.LeftDown() && !m_selection.is_empty() && m_gizmos.grabber_contains_mouse())
         {
-            _update_gizmos_data();
+//@@@@@@@@@@@@@@@@@@@@@@@@@@@@@@@@@@@@@@@@@@@@@@@@@@@@@@@@@@@@@@@@@@@@@@@@@@@@@@@@@@@@@@@@@@@@@@@@@@@@@@@@@@@@@@@@@@@@@@@@@@@@@@@@@@@@@@@@@@@@@@@@@@@@@@@@@@@@@@@@@@@@@@@@@@@@@@
+            update_gizmos_data();
+//            _update_gizmos_data();
+//@@@@@@@@@@@@@@@@@@@@@@@@@@@@@@@@@@@@@@@@@@@@@@@@@@@@@@@@@@@@@@@@@@@@@@@@@@@@@@@@@@@@@@@@@@@@@@@@@@@@@@@@@@@@@@@@@@@@@@@@@@@@@@@@@@@@@@@@@@@@@@@@@@@@@@@@@@@@@@@@@@@@@@@@@@@@@@
             m_selection.start_dragging();
             m_gizmos.start_dragging(m_selection);
 
@@ -2611,15 +2637,10 @@
 
             m_dirty = true;
         }
-<<<<<<< HEAD
-        else if (evt.LeftDown() && m_gizmos.get_current_type() == GLGizmosManager::SlaSupports && m_gizmos.gizmo_event(SLAGizmoEventType::LeftDown, Vec2d(pos(0), pos(1)), evt.ShiftDown()))
-        {
-            // the gizmo got the event and took some action, there is no need to do anything more
-        }
+//@@@@@@@@@@@@@@@@@@@@@@@@@@@@@@@@@@@@@@@@@@@@@@@@@@@@@@@@@@@@@@@@@@@@@@@@@@@@@@@@@@@@@@@@@@@@@@@@@@@@@@@@@@@@@@@@@@@@@@@@@@@@@@@@@@@@@@@@@@@@@@@@@@@@@@@@@@@@@@@@@@@@@@@@@@@@@@
         else if ((selected_object_idx != -1) && evt.RightDown() && m_gizmos.get_current_type() == GLGizmosManager::SlaSupports && m_gizmos.gizmo_event(SLAGizmoEventType::RightDown))
-=======
-        else if ((selected_object_idx != -1) && evt.RightDown() && m_gizmos.get_current_type() == Gizmos::SlaSupports && m_gizmos.gizmo_event(SLAGizmoEventType::RightDown))
->>>>>>> 3e0ec809
+//        else if ((selected_object_idx != -1) && evt.RightDown() && m_gizmos.get_current_type() == Gizmos::SlaSupports && m_gizmos.gizmo_event(SLAGizmoEventType::RightDown))
+//@@@@@@@@@@@@@@@@@@@@@@@@@@@@@@@@@@@@@@@@@@@@@@@@@@@@@@@@@@@@@@@@@@@@@@@@@@@@@@@@@@@@@@@@@@@@@@@@@@@@@@@@@@@@@@@@@@@@@@@@@@@@@@@@@@@@@@@@@@@@@@@@@@@@@@@@@@@@@@@@@@@@@@@@@@@@@@
         {
             // event was taken care of by the SlaSupports gizmo
         }
@@ -2655,7 +2676,10 @@
                     {
 
                         m_gizmos.update_on_off_state(m_selection);
-                        _update_gizmos_data();
+//@@@@@@@@@@@@@@@@@@@@@@@@@@@@@@@@@@@@@@@@@@@@@@@@@@@@@@@@@@@@@@@@@@@@@@@@@@@@@@@@@@@@@@@@@@@@@@@@@@@@@@@@@@@@@@@@@@@@@@@@@@@@@@@@@@@@@@@@@@@@@@@@@@@@@@@@@@@@@@@@@@@@@@@@@@@@@@
+                        update_gizmos_data();
+//                        _update_gizmos_data();
+//@@@@@@@@@@@@@@@@@@@@@@@@@@@@@@@@@@@@@@@@@@@@@@@@@@@@@@@@@@@@@@@@@@@@@@@@@@@@@@@@@@@@@@@@@@@@@@@@@@@@@@@@@@@@@@@@@@@@@@@@@@@@@@@@@@@@@@@@@@@@@@@@@@@@@@@@@@@@@@@@@@@@@@@@@@@@@@
                         post_event(SimpleEvent(EVT_GLCANVAS_OBJECT_SELECT));
                         m_dirty = true;
                     }
@@ -2682,7 +2706,10 @@
             }
         }
     }
-    else if (evt.Dragging() && evt.LeftIsDown() && !gizmos_overlay_contains_mouse && (m_layers_editing.state == LayersEditing::Unknown)
+//@@@@@@@@@@@@@@@@@@@@@@@@@@@@@@@@@@@@@@@@@@@@@@@@@@@@@@@@@@@@@@@@@@@@@@@@@@@@@@@@@@@@@@@@@@@@@@@@@@@@@@@@@@@@@@@@@@@@@@@@@@@@@@@@@@@@@@@@@@@@@@@@@@@@@@@@@@@@@@@@@@@@@@@@@@@@@@
+    else if (evt.Dragging() && evt.LeftIsDown() && (m_layers_editing.state == LayersEditing::Unknown)
+//    else if (evt.Dragging() && evt.LeftIsDown() && !gizmos_overlay_contains_mouse && (m_layers_editing.state == LayersEditing::Unknown)
+//@@@@@@@@@@@@@@@@@@@@@@@@@@@@@@@@@@@@@@@@@@@@@@@@@@@@@@@@@@@@@@@@@@@@@@@@@@@@@@@@@@@@@@@@@@@@@@@@@@@@@@@@@@@@@@@@@@@@@@@@@@@@@@@@@@@@@@@@@@@@@@@@@@@@@@@@@@@@@@@@@@@@@@@@@@@@@@
         && (m_mouse.drag.move_volume_idx != -1) && m_gizmos.get_current_type() != GLGizmosManager::SlaSupports /* don't allow dragging objects with the Sla gizmo on */)
     {
         if (!m_mouse.drag.move_requires_threshold)
@@ -2781,8 +2808,11 @@
         // the gizmo got the event and took some action, no need to do anything more here
         m_dirty = true;
     }
-    // do not process dragging if the mouse is into any of the HUD elements
-    else if (evt.Dragging() && !gizmos_overlay_contains_mouse)
+//@@@@@@@@@@@@@@@@@@@@@@@@@@@@@@@@@@@@@@@@@@@@@@@@@@@@@@@@@@@@@@@@@@@@@@@@@@@@@@@@@@@@@@@@@@@@@@@@@@@@@@@@@@@@@@@@@@@@@@@@@@@@@@@@@@@@@@@@@@@@@@@@@@@@@@@@@@@@@@@@@@@@@@@@@@@@@@
+    else if (evt.Dragging())
+//    // do not process dragging if the mouse is into any of the HUD elements
+//    else if (evt.Dragging() && !gizmos_overlay_contains_mouse)
+//@@@@@@@@@@@@@@@@@@@@@@@@@@@@@@@@@@@@@@@@@@@@@@@@@@@@@@@@@@@@@@@@@@@@@@@@@@@@@@@@@@@@@@@@@@@@@@@@@@@@@@@@@@@@@@@@@@@@@@@@@@@@@@@@@@@@@@@@@@@@@@@@@@@@@@@@@@@@@@@@@@@@@@@@@@@@@@
     {
         m_mouse.dragging = true;
 
@@ -2844,8 +2874,11 @@
             // of the scene with the background processing data should be performed.
             post_event(SimpleEvent(EVT_GLCANVAS_MOUSE_DRAGGING_FINISHED));
         }
-        else if (evt.LeftUp() && !m_mouse.dragging && (m_hover_volume_id == -1) && !gizmos_overlay_contains_mouse && !m_gizmos.is_dragging()
-              && !is_layers_editing_enabled())
+//@@@@@@@@@@@@@@@@@@@@@@@@@@@@@@@@@@@@@@@@@@@@@@@@@@@@@@@@@@@@@@@@@@@@@@@@@@@@@@@@@@@@@@@@@@@@@@@@@@@@@@@@@@@@@@@@@@@@@@@@@@@@@@@@@@@@@@@@@@@@@@@@@@@@@@@@@@@@@@@@@@@@@@@@@@@@@@
+        else if (evt.LeftUp() && !m_mouse.dragging && (m_hover_volume_id == -1) && !m_gizmos.is_dragging()
+//        else if (evt.LeftUp() && !m_mouse.dragging && (m_hover_volume_id == -1) && !gizmos_overlay_contains_mouse && !m_gizmos.is_dragging()
+//@@@@@@@@@@@@@@@@@@@@@@@@@@@@@@@@@@@@@@@@@@@@@@@@@@@@@@@@@@@@@@@@@@@@@@@@@@@@@@@@@@@@@@@@@@@@@@@@@@@@@@@@@@@@@@@@@@@@@@@@@@@@@@@@@@@@@@@@@@@@@@@@@@@@@@@@@@@@@@@@@@@@@@@@@@@@@@
+            && !is_layers_editing_enabled())
         {
             // deselect and propagate event through callback
             if (!evt.ShiftDown() && m_picking_enabled && !m_mouse.ignore_up_event)
@@ -2854,7 +2887,10 @@
                 m_selection.set_mode(Selection::Instance);
                 wxGetApp().obj_manipul()->update_settings_value(m_selection);
                 m_gizmos.reset_all_states();
-                _update_gizmos_data();
+//@@@@@@@@@@@@@@@@@@@@@@@@@@@@@@@@@@@@@@@@@@@@@@@@@@@@@@@@@@@@@@@@@@@@@@@@@@@@@@@@@@@@@@@@@@@@@@@@@@@@@@@@@@@@@@@@@@@@@@@@@@@@@@@@@@@@@@@@@@@@@@@@@@@@@@@@@@@@@@@@@@@@@@@@@@@@@@
+                update_gizmos_data();
+//                _update_gizmos_data();
+//@@@@@@@@@@@@@@@@@@@@@@@@@@@@@@@@@@@@@@@@@@@@@@@@@@@@@@@@@@@@@@@@@@@@@@@@@@@@@@@@@@@@@@@@@@@@@@@@@@@@@@@@@@@@@@@@@@@@@@@@@@@@@@@@@@@@@@@@@@@@@@@@@@@@@@@@@@@@@@@@@@@@@@@@@@@@@@
                 post_event(SimpleEvent(EVT_GLCANVAS_OBJECT_SELECT));
             }
             m_mouse.ignore_up_event = false;
@@ -2883,7 +2919,10 @@
                 break;
             }
             m_gizmos.stop_dragging();
-            _update_gizmos_data();
+//@@@@@@@@@@@@@@@@@@@@@@@@@@@@@@@@@@@@@@@@@@@@@@@@@@@@@@@@@@@@@@@@@@@@@@@@@@@@@@@@@@@@@@@@@@@@@@@@@@@@@@@@@@@@@@@@@@@@@@@@@@@@@@@@@@@@@@@@@@@@@@@@@@@@@@@@@@@@@@@@@@@@@@@@@@@@@@
+            update_gizmos_data();
+//            _update_gizmos_data();
+//@@@@@@@@@@@@@@@@@@@@@@@@@@@@@@@@@@@@@@@@@@@@@@@@@@@@@@@@@@@@@@@@@@@@@@@@@@@@@@@@@@@@@@@@@@@@@@@@@@@@@@@@@@@@@@@@@@@@@@@@@@@@@@@@@@@@@@@@@@@@@@@@@@@@@@@@@@@@@@@@@@@@@@@@@@@@@@
 
             wxGetApp().obj_manipul()->update_settings_value(m_selection);
             // Let the platter know that the dragging finished, so a delayed refresh
@@ -2908,7 +2947,10 @@
                     m_selection.add(m_hover_volume_id);
                     m_gizmos.update_on_off_state(m_selection);
                     post_event(SimpleEvent(EVT_GLCANVAS_OBJECT_SELECT));
-                    _update_gizmos_data();
+//@@@@@@@@@@@@@@@@@@@@@@@@@@@@@@@@@@@@@@@@@@@@@@@@@@@@@@@@@@@@@@@@@@@@@@@@@@@@@@@@@@@@@@@@@@@@@@@@@@@@@@@@@@@@@@@@@@@@@@@@@@@@@@@@@@@@@@@@@@@@@@@@@@@@@@@@@@@@@@@@@@@@@@@@@@@@@@
+                    update_gizmos_data();
+//                    _update_gizmos_data();
+//@@@@@@@@@@@@@@@@@@@@@@@@@@@@@@@@@@@@@@@@@@@@@@@@@@@@@@@@@@@@@@@@@@@@@@@@@@@@@@@@@@@@@@@@@@@@@@@@@@@@@@@@@@@@@@@@@@@@@@@@@@@@@@@@@@@@@@@@@@@@@@@@@@@@@@@@@@@@@@@@@@@@@@@@@@@@@@
                     wxGetApp().obj_manipul()->update_settings_value(m_selection);
                     // forces a frame render to update the view before the context menu is shown
                     render();
@@ -2939,17 +2981,27 @@
         std::string tooltip = "";
 
         // updates gizmos overlay
-        tooltip = m_gizmos.update_hover_state(*this, m_mouse.position, m_selection);
+//@@@@@@@@@@@@@@@@@@@@@@@@@@@@@@@@@@@@@@@@@@@@@@@@@@@@@@@@@@@@@@@@@@@@@@@@@@@@@@@@@@@@@@@@@@@@@@@@@@@@@@@@@@@@@@@@@@@@@@@@@@@@@@@@@@@@@@@@@@@@@@@@@@@@@@@@@@@@@@@@@@@@@@@@@@@@@@
+        if (tooltip.empty())
+            tooltip = m_gizmos.get_tooltip();
+
+//        tooltip = m_gizmos.update_hover_state(*this, m_mouse.position, m_selection);
+//        if (m_selection.is_empty())
+//            m_gizmos.reset_all_states();
+//@@@@@@@@@@@@@@@@@@@@@@@@@@@@@@@@@@@@@@@@@@@@@@@@@@@@@@@@@@@@@@@@@@@@@@@@@@@@@@@@@@@@@@@@@@@@@@@@@@@@@@@@@@@@@@@@@@@@@@@@@@@@@@@@@@@@@@@@@@@@@@@@@@@@@@@@@@@@@@@@@@@@@@@@@@@@@@
+
+        if (tooltip.empty())
+            tooltip = m_toolbar.get_tooltip();
+
+        if (tooltip.empty())
+            tooltip = m_view_toolbar.get_tooltip();
+
+        set_tooltip(tooltip);
+
+//@@@@@@@@@@@@@@@@@@@@@@@@@@@@@@@@@@@@@@@@@@@@@@@@@@@@@@@@@@@@@@@@@@@@@@@@@@@@@@@@@@@@@@@@@@@@@@@@@@@@@@@@@@@@@@@@@@@@@@@@@@@@@@@@@@@@@@@@@@@@@@@@@@@@@@@@@@@@@@@@@@@@@@@@@@@@@@
         if (m_selection.is_empty())
             m_gizmos.reset_all_states();
-
-        if (tooltip.empty())
-            tooltip = m_toolbar.get_tooltip();
-
-        if (tooltip.empty())
-            tooltip = m_view_toolbar.get_tooltip();
-
-        set_tooltip(tooltip);
+//@@@@@@@@@@@@@@@@@@@@@@@@@@@@@@@@@@@@@@@@@@@@@@@@@@@@@@@@@@@@@@@@@@@@@@@@@@@@@@@@@@@@@@@@@@@@@@@@@@@@@@@@@@@@@@@@@@@@@@@@@@@@@@@@@@@@@@@@@@@@@@@@@@@@@@@@@@@@@@@@@@@@@@@@@@@@@@
 
         // Only refresh if picking is enabled, in that case the objects may get highlighted if the mouse cursor hovers over.
         if (m_picking_enabled)
@@ -3258,7 +3310,10 @@
 void GLCanvas3D::update_gizmos_on_off_state()
 {
     set_as_dirty();
-    _update_gizmos_data();
+//@@@@@@@@@@@@@@@@@@@@@@@@@@@@@@@@@@@@@@@@@@@@@@@@@@@@@@@@@@@@@@@@@@@@@@@@@@@@@@@@@@@@@@@@@@@@@@@@@@@@@@@@@@@@@@@@@@@@@@@@@@@@@@@@@@@@@@@@@@@@@@@@@@@@@@@@@@@@@@@@@@@@@@@@@@@@@@
+    update_gizmos_data();
+//    _update_gizmos_data();
+//@@@@@@@@@@@@@@@@@@@@@@@@@@@@@@@@@@@@@@@@@@@@@@@@@@@@@@@@@@@@@@@@@@@@@@@@@@@@@@@@@@@@@@@@@@@@@@@@@@@@@@@@@@@@@@@@@@@@@@@@@@@@@@@@@@@@@@@@@@@@@@@@@@@@@@@@@@@@@@@@@@@@@@@@@@@@@@
     m_gizmos.update_on_off_state(get_selection());
 }
 
@@ -3292,6 +3347,48 @@
     }
 #endif
 }
+
+//@@@@@@@@@@@@@@@@@@@@@@@@@@@@@@@@@@@@@@@@@@@@@@@@@@@@@@@@@@@@@@@@@@@@@@@@@@@@@@@@@@@@@@@@@@@@@@@@@@@@@@@@@@@@@@@@@@@@@@@@@@@@@@@@@@@@@@@@@@@@@@@@@@@@@@@@@@@@@@@@@@@@@@@@@@@@@@
+void GLCanvas3D::update_gizmos_data()
+{
+    if (!m_gizmos.is_enabled())
+        return;
+
+    bool enable_move_z = !m_selection.is_wipe_tower();
+    m_gizmos.enable_grabber(GLGizmosManager::Move, 2, enable_move_z);
+    bool enable_scale_xyz = m_selection.is_single_full_instance() || m_selection.is_single_volume() || m_selection.is_single_modifier();
+    for (int i = 0; i < 6; ++i)
+    {
+        m_gizmos.enable_grabber(GLGizmosManager::Scale, i, enable_scale_xyz);
+    }
+
+    if (m_selection.is_single_full_instance())
+    {
+        // all volumes in the selection belongs to the same instance, any of them contains the needed data, so we take the first
+        const GLVolume* volume = m_volumes.volumes[*m_selection.get_volume_idxs().begin()];
+        m_gizmos.set_scale(volume->get_instance_scaling_factor());
+        m_gizmos.set_rotation(Vec3d::Zero());
+        ModelObject* model_object = m_model->objects[m_selection.get_object_idx()];
+        m_gizmos.set_flattening_data(model_object);
+        m_gizmos.set_sla_support_data(model_object, m_selection);
+    }
+    else if (m_selection.is_single_volume() || m_selection.is_single_modifier())
+    {
+        const GLVolume* volume = m_volumes.volumes[*m_selection.get_volume_idxs().begin()];
+        m_gizmos.set_scale(volume->get_volume_scaling_factor());
+        m_gizmos.set_rotation(Vec3d::Zero());
+        m_gizmos.set_flattening_data(nullptr);
+        m_gizmos.set_sla_support_data(nullptr, m_selection);
+    }
+    else
+    {
+        m_gizmos.set_scale(Vec3d::Ones());
+        m_gizmos.set_rotation(Vec3d::Zero());
+        m_gizmos.set_flattening_data(m_selection.is_from_single_object() ? m_model->objects[m_selection.get_object_idx()] : nullptr);
+        m_gizmos.set_sla_support_data(nullptr, m_selection);
+    }
+}
+//@@@@@@@@@@@@@@@@@@@@@@@@@@@@@@@@@@@@@@@@@@@@@@@@@@@@@@@@@@@@@@@@@@@@@@@@@@@@@@@@@@@@@@@@@@@@@@@@@@@@@@@@@@@@@@@@@@@@@@@@@@@@@@@@@@@@@@@@@@@@@@@@@@@@@@@@@@@@@@@@@@@@@@@@@@@@@@
 
 bool GLCanvas3D::_is_shown_on_screen() const
 {
@@ -4207,45 +4304,47 @@
     }
 }
 
-void GLCanvas3D::_update_gizmos_data()
-{
-    if (!m_gizmos.is_enabled())
-        return;
-
-    bool enable_move_z = !m_selection.is_wipe_tower();
-    m_gizmos.enable_grabber(GLGizmosManager::Move, 2, enable_move_z);
-    bool enable_scale_xyz = m_selection.is_single_full_instance() || m_selection.is_single_volume() || m_selection.is_single_modifier();
-    for (int i = 0; i < 6; ++i)
-    {
-        m_gizmos.enable_grabber(GLGizmosManager::Scale, i, enable_scale_xyz);
-    }
-
-    if (m_selection.is_single_full_instance())
-    {
-        // all volumes in the selection belongs to the same instance, any of them contains the needed data, so we take the first
-        const GLVolume* volume = m_volumes.volumes[*m_selection.get_volume_idxs().begin()];
-        m_gizmos.set_scale(volume->get_instance_scaling_factor());
-        m_gizmos.set_rotation(Vec3d::Zero());
-        ModelObject* model_object = m_model->objects[m_selection.get_object_idx()];
-        m_gizmos.set_flattening_data(model_object);
-        m_gizmos.set_sla_support_data(model_object, m_selection);
-    }
-    else if (m_selection.is_single_volume() || m_selection.is_single_modifier())
-    {
-        const GLVolume* volume = m_volumes.volumes[*m_selection.get_volume_idxs().begin()];
-        m_gizmos.set_scale(volume->get_volume_scaling_factor());
-        m_gizmos.set_rotation(Vec3d::Zero());
-        m_gizmos.set_flattening_data(nullptr);
-        m_gizmos.set_sla_support_data(nullptr, m_selection);
-    }
-    else
-    {
-        m_gizmos.set_scale(Vec3d::Ones());
-        m_gizmos.set_rotation(Vec3d::Zero());
-        m_gizmos.set_flattening_data(m_selection.is_from_single_object() ? m_model->objects[m_selection.get_object_idx()] : nullptr);
-        m_gizmos.set_sla_support_data(nullptr, m_selection);
-    }
-}
+//@@@@@@@@@@@@@@@@@@@@@@@@@@@@@@@@@@@@@@@@@@@@@@@@@@@@@@@@@@@@@@@@@@@@@@@@@@@@@@@@@@@@@@@@@@@@@@@@@@@@@@@@@@@@@@@@@@@@@@@@@@@@@@@@@@@@@@@@@@@@@@@@@@@@@@@@@@@@@@@@@@@@@@@@@@@@@@
+//void GLCanvas3D::_update_gizmos_data()
+//{
+//    if (!m_gizmos.is_enabled())
+//        return;
+//
+//    bool enable_move_z = !m_selection.is_wipe_tower();
+//    m_gizmos.enable_grabber(GLGizmosManager::Move, 2, enable_move_z);
+//    bool enable_scale_xyz = m_selection.is_single_full_instance() || m_selection.is_single_volume() || m_selection.is_single_modifier();
+//    for (int i = 0; i < 6; ++i)
+//    {
+//        m_gizmos.enable_grabber(GLGizmosManager::Scale, i, enable_scale_xyz);
+//    }
+//
+//    if (m_selection.is_single_full_instance())
+//    {
+//        // all volumes in the selection belongs to the same instance, any of them contains the needed data, so we take the first
+//        const GLVolume* volume = m_volumes.volumes[*m_selection.get_volume_idxs().begin()];
+//        m_gizmos.set_scale(volume->get_instance_scaling_factor());
+//        m_gizmos.set_rotation(Vec3d::Zero());
+//        ModelObject* model_object = m_model->objects[m_selection.get_object_idx()];
+//        m_gizmos.set_flattening_data(model_object);
+//        m_gizmos.set_sla_support_data(model_object, m_selection);
+//    }
+//    else if (m_selection.is_single_volume() || m_selection.is_single_modifier())
+//    {
+//        const GLVolume* volume = m_volumes.volumes[*m_selection.get_volume_idxs().begin()];
+//        m_gizmos.set_scale(volume->get_volume_scaling_factor());
+//        m_gizmos.set_rotation(Vec3d::Zero());
+//        m_gizmos.set_flattening_data(nullptr);
+//        m_gizmos.set_sla_support_data(nullptr, m_selection);
+//    }
+//    else
+//    {
+//        m_gizmos.set_scale(Vec3d::Ones());
+//        m_gizmos.set_rotation(Vec3d::Zero());
+//        m_gizmos.set_flattening_data(m_selection.is_from_single_object() ? m_model->objects[m_selection.get_object_idx()] : nullptr);
+//        m_gizmos.set_sla_support_data(nullptr, m_selection);
+//    }
+//}
+//@@@@@@@@@@@@@@@@@@@@@@@@@@@@@@@@@@@@@@@@@@@@@@@@@@@@@@@@@@@@@@@@@@@@@@@@@@@@@@@@@@@@@@@@@@@@@@@@@@@@@@@@@@@@@@@@@@@@@@@@@@@@@@@@@@@@@@@@@@@@@@@@@@@@@@@@@@@@@@@@@@@@@@@@@@@@@@
 
 void GLCanvas3D::_perform_layer_editing_action(wxMouseEvent* evt)
 {
