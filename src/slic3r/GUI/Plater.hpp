#ifndef slic3r_Plater_hpp_
#define slic3r_Plater_hpp_

#include <memory>
#include <vector>
#include <boost/filesystem/path.hpp>

#include <wx/panel.h>
#include <wx/bmpcbox.h>

#include "Preset.hpp"

#include "libslic3r/BoundingBox.hpp"
#include "wxExtensions.hpp"
#include "SearchComboBox.hpp"

class wxButton;
class ScalableButton;
class wxScrolledWindow;
class wxString;

namespace Slic3r {

class Model;
class ModelObject;
class Print;
class SLAPrint;
enum SLAPrintObjectStep : unsigned int;

namespace UndoRedo {
    class Stack;
    struct Snapshot;
}

namespace GUI {

class MainFrame;
class ConfigOptionsGroup;
class ObjectManipulation;
class ObjectSettings;
class ObjectLayers;
class ObjectList;
class GLCanvas3D;
class Mouse3DController;
struct Camera;
#if ENABLE_NON_STATIC_CANVAS_MANAGER
class Bed3D;
class GLToolbar;
#endif // ENABLE_NON_STATIC_CANVAS_MANAGER

using t_optgroups = std::vector <std::shared_ptr<ConfigOptionsGroup>>;

class Plater;
enum class ActionButtonType : int;

class PresetComboBox : public PresetBitmapComboBox
{
public:
    PresetComboBox(wxWindow *parent, Preset::Type preset_type);
    ~PresetComboBox();

    ScalableButton* edit_btn { nullptr };

	enum LabelItemType {
		LABEL_ITEM_MARKER = 0xffffff01,
		LABEL_ITEM_WIZARD_PRINTERS,
        LABEL_ITEM_WIZARD_FILAMENTS,
        LABEL_ITEM_WIZARD_MATERIALS,

        LABEL_ITEM_MAX,
	};

    void set_label_marker(int item, LabelItemType label_item_type = LABEL_ITEM_MARKER);
    void set_extruder_idx(const int extr_idx)   { extruder_idx = extr_idx; }
    int  get_extruder_idx() const               { return extruder_idx; }
    int  em_unit() const                        { return m_em_unit; }
    void check_selection(int selection);

    void msw_rescale();

private:
    typedef std::size_t Marker;

    Preset::Type preset_type;
    int last_selected;
    int extruder_idx = -1;
    int m_em_unit;
};

class Sidebar : public wxPanel
{
    ConfigOptionMode    m_mode;
public:
    Sidebar(Plater *parent);
    Sidebar(Sidebar &&) = delete;
    Sidebar(const Sidebar &) = delete;
    Sidebar &operator=(Sidebar &&) = delete;
    Sidebar &operator=(const Sidebar &) = delete;
    ~Sidebar();

    void init_filament_combo(PresetComboBox **combo, const int extr_idx);
    void remove_unused_filament_combos(const size_t current_extruder_count);
    void update_all_preset_comboboxes();
    void update_presets(Slic3r::Preset::Type preset_type);
    void update_mode_sizer() const;
    void update_reslice_btn_tooltip() const;
    void msw_rescale();
    void apply_search_filter();
    void jump_to_option(size_t selected);

    ObjectManipulation*     obj_manipul();
    ObjectList*             obj_list();
    ObjectSettings*         obj_settings();
    ObjectLayers*           obj_layers();
    wxScrolledWindow*       scrolled_panel();
    wxPanel*                presets_panel();

    ConfigOptionsGroup*     og_freq_chng_params(const bool is_fff);
    wxButton*               get_wiping_dialog_button();
    void                    update_objects_list_extruder_column(size_t extruders_count);
    void                    show_info_sizer();
    void                    show_sliced_info_sizer(const bool show);
    void                    update_sliced_info_sizer();
    void                    enable_buttons(bool enable);
    void                    set_btn_label(const ActionButtonType btn_type, const wxString& label) const;
    bool                    show_reslice(bool show) const;
	bool                    show_export(bool show) const;
	bool                    show_send(bool show) const;
    bool                    show_disconnect(bool show)const;
	bool                    show_export_removable(bool show) const;
    bool                    is_multifilament();
    void                    update_mode();
    bool                    is_collapsed();
    void                    collapse(bool collapse);
    void                    update_search_list();

    std::vector<PresetComboBox*>&   combos_filament();
    SearchOptions&                  get_search_list();
    std::string&                    get_search_line();

private:
    struct priv;
    std::unique_ptr<priv> p;
};

class Plater: public wxPanel
{
public:
    using fs_path = boost::filesystem::path;

    Plater(wxWindow *parent, MainFrame *main_frame);
    Plater(Plater &&) = delete;
    Plater(const Plater &) = delete;
    Plater &operator=(Plater &&) = delete;
    Plater &operator=(const Plater &) = delete;
    ~Plater();

    Sidebar& sidebar();
    Model& model();
    const Print& fff_print() const;
    Print& fff_print();
    const SLAPrint& sla_print() const;
    SLAPrint& sla_print();

    void new_project();
    void load_project();
    void load_project(const wxString& filename);
    void add_model();
    void extract_config_from_project();

    std::vector<size_t> load_files(const std::vector<boost::filesystem::path>& input_files, bool load_model = true, bool load_config = true);
    // To be called when providing a list of files to the GUI slic3r on command line.
    std::vector<size_t> load_files(const std::vector<std::string>& input_files, bool load_model = true, bool load_config = true);

    void update();
    void stop_jobs();
    void select_view(const std::string& direction);
    void select_view_3D(const std::string& name);

    bool is_preview_shown() const;
    bool is_preview_loaded() const;
    bool is_view3D_shown() const;

    bool are_view3D_labels_shown() const;
    void show_view3D_labels(bool show);

<<<<<<< HEAD
    bool is_sidebar_collapsed() const;
    void collapse_sidebur(bool show);
=======
#if ENABLE_SLOPE_RENDERING
    bool is_view3D_slope_shown() const;
    void show_view3D_slope(bool show);

    bool is_view3D_layers_editing_enabled() const;
#endif // ENABLE_SLOPE_RENDERING
>>>>>>> ec86d94f

    // Called after the Preferences dialog is closed and the program settings are saved.
    // Update the UI based on the current preferences.
    void update_ui_from_settings();

    void select_all();
    void deselect_all();
    void remove(size_t obj_idx);
    void reset();
    void reset_with_confirm();
    void delete_object_from_model(size_t obj_idx);
    void remove_selected();
    void increase_instances(size_t num = 1);
    void decrease_instances(size_t num = 1);
    void set_number_of_copies(/*size_t num*/);
    bool is_selection_empty() const;
    void scale_selection_to_fit_print_volume();

    void cut(size_t obj_idx, size_t instance_idx, coordf_t z, bool keep_upper = true, bool keep_lower = true, bool rotate_lower = false);

    void export_gcode(bool prefer_removable = true);
    void export_stl(bool extended = false, bool selection_only = false);
    void export_amf();
    void export_3mf(const boost::filesystem::path& output_path = boost::filesystem::path());
    void reload_from_disk();
    void reload_all_from_disk();
    bool has_toolpaths_to_export() const;
    void export_toolpaths_to_obj() const;
    void reslice();
    void reslice_SLA_supports(const ModelObject &object, bool postpone_error_messages = false);
    void reslice_SLA_hollowing(const ModelObject &object, bool postpone_error_messages = false);
    void reslice_SLA_until_step(SLAPrintObjectStep step, const ModelObject &object, bool postpone_error_messages = false);
    void changed_object(int obj_idx);
    void changed_objects(const std::vector<size_t>& object_idxs);
    void schedule_background_process(bool schedule = true);
    bool is_background_process_update_scheduled() const;
    void suppress_background_process(const bool stop_background_process) ;
    void fix_through_netfabb(const int obj_idx, const int vol_idx = -1);
    void send_gcode();
	void eject_drive();

    void take_snapshot(const std::string &snapshot_name);
    void take_snapshot(const wxString &snapshot_name);
    void undo();
    void redo();
    void undo_to(int selection);
    void redo_to(int selection);
    bool undo_redo_string_getter(const bool is_undo, int idx, const char** out_text);
    void undo_redo_topmost_string_getter(const bool is_undo, std::string& out_text);
    bool search_string_getter(int idx, const char **out_text);
    // For the memory statistics. 
    const Slic3r::UndoRedo::Stack& undo_redo_stack_main() const;
    // Enter / leave the Gizmos specific Undo / Redo stack. To be used by the SLA support point editing gizmo.
    void enter_gizmos_stack();
    void leave_gizmos_stack();

    void on_extruders_change(size_t extruders_count);
    void on_config_change(const DynamicPrintConfig &config);
    void force_filament_colors_update();
    void force_print_bed_update();
    // On activating the parent window.
    void on_activate();
    std::vector<std::string> get_extruder_colors_from_plater_config() const;
    std::vector<std::string> get_colors_for_color_print() const;

    void update_object_menu();
    void show_action_buttons(const bool is_ready_to_slice) const;

    wxString get_project_filename(const wxString& extension = wxEmptyString) const;
    void set_project_filename(const wxString& filename);

    bool is_export_gcode_scheduled() const;

    int get_selected_object_idx();
    bool is_single_full_object_selection() const;
    GLCanvas3D* canvas3D();
    GLCanvas3D* get_current_canvas3D();
    BoundingBoxf bed_shape_bb() const;

    void set_current_canvas_as_dirty();
#if ENABLE_NON_STATIC_CANVAS_MANAGER
    void unbind_canvas_event_handlers();
#endif // ENABLE_NON_STATIC_CANVAS_MANAGER

    PrinterTechnology   printer_technology() const;
    void                set_printer_technology(PrinterTechnology printer_technology);

    void copy_selection_to_clipboard();
    void paste_from_clipboard();

    bool can_delete() const;
    bool can_delete_all() const;
    bool can_increase_instances() const;
    bool can_decrease_instances() const;
    bool can_set_instance_to_object() const;
    bool can_fix_through_netfabb() const;
    bool can_split_to_objects() const;
    bool can_split_to_volumes() const;
    bool can_arrange() const;
    bool can_layers_editing() const;
    bool can_paste_from_clipboard() const;
    bool can_copy_to_clipboard() const;
    bool can_undo() const;
    bool can_redo() const;
    bool can_reload_from_disk() const;

    void msw_rescale();

    bool init_view_toolbar();

    const Camera& get_camera() const;
    Camera& get_camera();

#if ENABLE_NON_STATIC_CANVAS_MANAGER
    const Bed3D& get_bed() const;
    Bed3D& get_bed();

    const GLToolbar& get_view_toolbar() const;
    GLToolbar& get_view_toolbar();
#endif // ENABLE_NON_STATIC_CANVAS_MANAGER

    const Mouse3DController& get_mouse3d_controller() const;
    Mouse3DController& get_mouse3d_controller();

	void set_bed_shape() const;

    // ROII wrapper for suppressing the Undo / Redo snapshot to be taken.
	class SuppressSnapshots
	{
	public:
		SuppressSnapshots(Plater *plater) : m_plater(plater)
		{
			m_plater->suppress_snapshots();
		}
		~SuppressSnapshots()
		{
			m_plater->allow_snapshots();
		}
	private:
		Plater *m_plater;
	};

	// ROII wrapper for taking an Undo / Redo snapshot while disabling the snapshot taking by the methods called from inside this snapshot.
	class TakeSnapshot
	{
	public:
		TakeSnapshot(Plater *plater, const wxString &snapshot_name) : m_plater(plater)
		{
			m_plater->take_snapshot(snapshot_name);
			m_plater->suppress_snapshots();
		}
		~TakeSnapshot()
		{
			m_plater->allow_snapshots();
		}
	private:
		Plater *m_plater;
	};

    bool inside_snapshot_capture();

	// Wrapper around wxWindow::PopupMenu to suppress error messages popping out while tracking the popup menu.
	bool PopupMenu(wxMenu *menu, const wxPoint& pos = wxDefaultPosition);
    bool PopupMenu(wxMenu *menu, int x, int y) { return this->PopupMenu(menu, wxPoint(x, y)); }

private:
    struct priv;
    std::unique_ptr<priv> p;

    // Set true during PopupMenu() tracking to suppress immediate error message boxes.
    // The error messages are collected to m_tracking_popup_menu_error_message instead and these error messages
    // are shown after the pop-up dialog closes.
    bool 	 m_tracking_popup_menu = false;
    wxString m_tracking_popup_menu_error_message;

    void suppress_snapshots();
    void allow_snapshots();

    friend class SuppressBackgroundProcessingUpdate;
};

class SuppressBackgroundProcessingUpdate
{
public:
    SuppressBackgroundProcessingUpdate();
    ~SuppressBackgroundProcessingUpdate();
private:
    bool m_was_scheduled;
};

}}

#endif<|MERGE_RESOLUTION|>--- conflicted
+++ resolved
@@ -184,17 +184,15 @@
     bool are_view3D_labels_shown() const;
     void show_view3D_labels(bool show);
 
-<<<<<<< HEAD
     bool is_sidebar_collapsed() const;
     void collapse_sidebur(bool show);
-=======
+
 #if ENABLE_SLOPE_RENDERING
     bool is_view3D_slope_shown() const;
     void show_view3D_slope(bool show);
 
     bool is_view3D_layers_editing_enabled() const;
 #endif // ENABLE_SLOPE_RENDERING
->>>>>>> ec86d94f
 
     // Called after the Preferences dialog is closed and the program settings are saved.
     // Update the UI based on the current preferences.
