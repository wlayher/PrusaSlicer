--- conflicted
+++ resolved
@@ -80,17 +80,7 @@
 void SLAPrint::Steps::hollow_model(SLAPrintObject &po)
 {
     po.m_hollowing_data.reset();
-<<<<<<< HEAD
-    bool drilling_needed = ! po.m_model_object->sla_drain_holes.empty();
-
-    // If the mesh is broken, stop immediately, even before hollowing.
-    //if (drilling_needed && po.transformed_mesh().needed_repair())
-    //    throw std::runtime_error(L("The mesh appears to be too broken "
-    //                               "to drill holes into it reliably."));
-
-    if (! po.m_config.hollowing_enable.getBool())
-        BOOST_LOG_TRIVIAL(info) << "Skipping hollowing step!";    
-=======
+
     if (! po.m_config.hollowing_enable.getBool()) {
         BOOST_LOG_TRIVIAL(info) << "Skipping hollowing step!";
         return;
@@ -106,7 +96,6 @@
 
     if (meshptr->empty())
         BOOST_LOG_TRIVIAL(warning) << "Hollowed interior is empty!";
->>>>>>> 8453c884
     else {
         po.m_hollowing_data.reset(new SLAPrintObject::HollowingData());
         po.m_hollowing_data->interior = *meshptr;
@@ -120,38 +109,6 @@
 void SLAPrint::Steps::drill_holes(SLAPrintObject &po)
 {
     // Drill holes into the hollowed/original mesh.
-<<<<<<< HEAD
-    if (! drilling_needed)
-        BOOST_LOG_TRIVIAL(info) << "Drilling skipped (no holes).";
-    else {
-        BOOST_LOG_TRIVIAL(info) << "Drilling drainage holes.";
-        sla::DrainHoles drainholes = po.transformed_drainhole_points();
-
-        TriangleMesh holes_mesh;
-
-        for (const sla::DrainHole &holept : drainholes)
-            holes_mesh.merge(sla::to_triangle_mesh(holept.to_mesh()));
-
-        holes_mesh.require_shared_vertices();
-        MeshBoolean::self_union(holes_mesh);
-
-        // If there is no hollowed mesh yet, copy the original mesh.
-        if (! po.m_hollowing_data) {
-            po.m_hollowing_data.reset(new SLAPrintObject::HollowingData());
-            po.m_hollowing_data->hollow_mesh_with_holes = po.transformed_mesh();
-        }
-
-        TriangleMesh &hollowed_mesh = po.m_hollowing_data->hollow_mesh_with_holes;
-        hollowed_mesh = po.get_mesh_to_print();
-        try {
-            MeshBoolean::cgal::minus(hollowed_mesh, holes_mesh);
-        }
-        catch (const std::runtime_error& ex) {
-            throw std::runtime_error(L("Drilling holes into the mesh failed. "
-                "This is usually caused by broken model. Try to fix it first."));
-        }
-        hollowed_mesh.require_shared_vertices();
-=======
     if (po.m_model_object->sla_drain_holes.empty()) {
         BOOST_LOG_TRIVIAL(info) << "Drilling skipped (no holes).";
         return;
@@ -182,7 +139,6 @@
         throw std::runtime_error(L(
             "Drilling holes into the mesh failed. "
             "This is usually caused by broken model. Try to fix it first."));
->>>>>>> 8453c884
     }
 
     hollowed_mesh.require_shared_vertices();
