#ifndef _prusaslicer_technologies_h_
#define _prusaslicer_technologies_h_

//============
// debug techs
//============

// Shows camera target in the 3D scene
#define ENABLE_SHOW_CAMERA_TARGET 0
// Log debug messages to console when changing selection
#define ENABLE_SELECTION_DEBUG_OUTPUT 0
// Renders a small sphere in the center of the bounding box of the current selection when no gizmo is active
#define ENABLE_RENDER_SELECTION_CENTER 0
// Shows an imgui dialog with render related data
#define ENABLE_RENDER_STATISTICS 0
// Shows an imgui dialog with camera related data
#define ENABLE_CAMERA_STATISTICS 0
// Render the picking pass instead of the main scene (use [T] key to toggle between regular rendering and picking pass only rendering)
#define ENABLE_RENDER_PICKING_PASS 0
// Enable extracting thumbnails from selected gcode and save them as png files
#define ENABLE_THUMBNAIL_GENERATOR_DEBUG 0
// Disable synchronization of unselected instances
#define DISABLE_INSTANCES_SYNCH 0
// Use wxDataViewRender instead of wxDataViewCustomRenderer
#define ENABLE_NONCUSTOM_DATA_VIEW_RENDERING 0


//================
// 2.2.0.rc1 techs
//================
#define ENABLE_2_2_0_RC1 1

// Enable hack to remove crash when closing on OSX 10.9.5
#define ENABLE_HACK_CLOSING_ON_OSX_10_9_5 (1 && ENABLE_2_2_0_RC1)


//===================
// 2.3.0.alpha1 techs
//===================
#define ENABLE_2_3_0_ALPHA1 1

// Enable rendering of objects colored by facets' slope
#define ENABLE_SLOPE_RENDERING (1 && ENABLE_2_3_0_ALPHA1)

<<<<<<< HEAD
// Enable G-Code viewer
#define ENABLE_GCODE_VIEWER (1 && ENABLE_2_3_0_ALPHA1)
#define ENABLE_GCODE_VIEWER_STATISTICS (0 && ENABLE_GCODE_VIEWER)
#define ENABLE_GCODE_VIEWER_SHADERS_EDITOR (1 && ENABLE_GCODE_VIEWER)
=======
// Enable rendering of objects using environment map
#define ENABLE_ENVIRONMENT_MAP (1 && ENABLE_2_3_0_ALPHA1)
>>>>>>> 0599dc4d


#endif // _prusaslicer_technologies_h_<|MERGE_RESOLUTION|>--- conflicted
+++ resolved
@@ -42,15 +42,13 @@
 // Enable rendering of objects colored by facets' slope
 #define ENABLE_SLOPE_RENDERING (1 && ENABLE_2_3_0_ALPHA1)
 
-<<<<<<< HEAD
+// Enable rendering of objects using environment map
+#define ENABLE_ENVIRONMENT_MAP (1 && ENABLE_2_3_0_ALPHA1)
+
 // Enable G-Code viewer
 #define ENABLE_GCODE_VIEWER (1 && ENABLE_2_3_0_ALPHA1)
 #define ENABLE_GCODE_VIEWER_STATISTICS (0 && ENABLE_GCODE_VIEWER)
 #define ENABLE_GCODE_VIEWER_SHADERS_EDITOR (1 && ENABLE_GCODE_VIEWER)
-=======
-// Enable rendering of objects using environment map
-#define ENABLE_ENVIRONMENT_MAP (1 && ENABLE_2_3_0_ALPHA1)
->>>>>>> 0599dc4d
 
 
 #endif // _prusaslicer_technologies_h_