package Slic3r::GUI::Plater;
use strict;
use warnings;
use utf8;

use File::Basename qw(basename dirname);
use List::Util qw(max sum first);
use Math::Clipper qw(offset JT_ROUND);
use Math::ConvexHull::MonotoneChain qw(convex_hull);
use Slic3r::Geometry qw(X Y Z MIN MAX);
use threads::shared qw(shared_clone);
use Wx qw(:bitmap :brush :button :cursor :dialog :filedialog :font :keycode :icon :id :listctrl :misc :panel :pen :sizer :toolbar :window);
use Wx::Event qw(EVT_BUTTON EVT_COMMAND EVT_KEY_DOWN EVT_LIST_ITEM_ACTIVATED EVT_LIST_ITEM_DESELECTED EVT_LIST_ITEM_SELECTED EVT_MOUSE_EVENTS EVT_PAINT EVT_TOOL EVT_CHOICE);
use base 'Wx::Panel';

use constant TB_MORE    => &Wx::NewId;
use constant TB_LESS    => &Wx::NewId;
use constant TB_45CW    => &Wx::NewId;
use constant TB_45CCW   => &Wx::NewId;
use constant TB_ROTATE  => &Wx::NewId;
use constant TB_SCALE   => &Wx::NewId;
use constant TB_SPLIT   => &Wx::NewId;

my $THUMBNAIL_DONE_EVENT    : shared = Wx::NewEventType;
my $PROGRESS_BAR_EVENT      : shared = Wx::NewEventType;
my $MESSAGE_DIALOG_EVENT    : shared = Wx::NewEventType;
my $EXPORT_COMPLETED_EVENT  : shared = Wx::NewEventType;
my $EXPORT_FAILED_EVENT     : shared = Wx::NewEventType;

use constant CANVAS_SIZE => [300,300];
use constant CANVAS_TEXT => join('-', +(localtime)[3,4]) eq '13-8'
    ? 'What do you want to print today? ™' # Sept. 13, 2006. The first part ever printed by a RepRap to make another RepRap.
    : 'Drag your objects here';
use constant FILAMENT_CHOOSERS_SPACING => 3;

sub new {
    my $class = shift;
    my ($parent) = @_;
    my $self = $class->SUPER::new($parent, -1, wxDefaultPosition, wxDefaultSize, wxTAB_TRAVERSAL);
    $self->{config} = Slic3r::Config->new_from_defaults(qw(
        bed_size print_center complete_objects extruder_clearance_radius skirts skirt_distance
    ));
    $self->{objects} = [];
    $self->{selected_objects} = [];
    
    $self->{canvas} = Wx::Panel->new($self, -1, wxDefaultPosition, CANVAS_SIZE, wxTAB_TRAVERSAL);
    $self->{canvas}->SetBackgroundColour(Wx::wxWHITE);
    EVT_PAINT($self->{canvas}, \&repaint);
    EVT_MOUSE_EVENTS($self->{canvas}, \&mouse_event);
    
    $self->{objects_brush} = Wx::Brush->new(Wx::Colour->new(210,210,210), wxSOLID);
    $self->{selected_brush} = Wx::Brush->new(Wx::Colour->new(255,128,128), wxSOLID);
    $self->{dragged_brush} = Wx::Brush->new(Wx::Colour->new(128,128,255), wxSOLID);
    $self->{transparent_brush} = Wx::Brush->new(Wx::Colour->new(0,0,0), wxTRANSPARENT);
    $self->{grid_pen} = Wx::Pen->new(Wx::Colour->new(230,230,230), 1, wxSOLID);
    $self->{print_center_pen} = Wx::Pen->new(Wx::Colour->new(200,200,200), 1, wxSOLID);
    $self->{clearance_pen} = Wx::Pen->new(Wx::Colour->new(0,0,200), 1, wxSOLID);
    $self->{skirt_pen} = Wx::Pen->new(Wx::Colour->new(150,150,150), 1, wxSOLID);
    
    # toolbar for object manipulation
    if (!&Wx::wxMSW) {
        Wx::ToolTip::Enable(1);
        $self->{htoolbar} = Wx::ToolBar->new($self, -1, wxDefaultPosition, wxDefaultSize, wxTB_HORIZONTAL | wxTB_TEXT | wxBORDER_SIMPLE | wxTAB_TRAVERSAL);
        $self->{htoolbar}->AddTool(TB_MORE, "More", Wx::Bitmap->new("$Slic3r::var/add.png", wxBITMAP_TYPE_PNG), '');
        $self->{htoolbar}->AddTool(TB_LESS, "Fewer", Wx::Bitmap->new("$Slic3r::var/delete.png", wxBITMAP_TYPE_PNG), '');
        $self->{htoolbar}->AddSeparator;
        $self->{htoolbar}->AddTool(TB_45CCW, "45° ccw", Wx::Bitmap->new("$Slic3r::var/arrow_rotate_anticlockwise.png", wxBITMAP_TYPE_PNG), '');
        $self->{htoolbar}->AddTool(TB_45CW, "45° cw", Wx::Bitmap->new("$Slic3r::var/arrow_rotate_clockwise.png", wxBITMAP_TYPE_PNG), '');
        $self->{htoolbar}->AddTool(TB_ROTATE, "Rotate…", Wx::Bitmap->new("$Slic3r::var/arrow_rotate_clockwise.png", wxBITMAP_TYPE_PNG), '');
        $self->{htoolbar}->AddSeparator;
        $self->{htoolbar}->AddTool(TB_SCALE, "Scale…", Wx::Bitmap->new("$Slic3r::var/arrow_out.png", wxBITMAP_TYPE_PNG), '');
        $self->{htoolbar}->AddSeparator;
        $self->{htoolbar}->AddTool(TB_SPLIT, "Split", Wx::Bitmap->new("$Slic3r::var/shape_ungroup.png", wxBITMAP_TYPE_PNG), '');
    } else {
        my %tbar_buttons = (increase => "More", decrease => "Less", rotate45ccw => "45°", rotate45cw => "45°",
            rotate => "Rotate…", changescale => "Scale…", split => "Split");
        $self->{btoolbar} = Wx::BoxSizer->new(wxHORIZONTAL);
        for (qw(increase decrease rotate45ccw rotate45cw rotate changescale split)) {
            $self->{"btn_$_"} = Wx::Button->new($self, -1, $tbar_buttons{$_}, wxDefaultPosition, wxDefaultSize, wxBU_EXACTFIT);
            $self->{btoolbar}->Add($self->{"btn_$_"});
        }
    }

    $self->{list} = Wx::ListView->new($self, -1, wxDefaultPosition, [-1, 180], wxLC_SINGLE_SEL | wxLC_REPORT | wxBORDER_SUNKEN | wxTAB_TRAVERSAL | wxWANTS_CHARS);
    $self->{list}->InsertColumn(0, "Name", wxLIST_FORMAT_LEFT, 300);
    $self->{list}->InsertColumn(1, "Copies", wxLIST_FORMAT_CENTER, 50);
    $self->{list}->InsertColumn(2, "Scale", wxLIST_FORMAT_CENTER, wxLIST_AUTOSIZE_USEHEADER);
    EVT_LIST_ITEM_SELECTED($self, $self->{list}, \&list_item_selected);
    EVT_LIST_ITEM_DESELECTED($self, $self->{list}, \&list_item_deselected);
    EVT_LIST_ITEM_ACTIVATED($self, $self->{list}, \&list_item_activated);
    EVT_KEY_DOWN($self->{list}, sub {
        my ($list, $event) = @_;
        if ($event->GetKeyCode == WXK_TAB) {
            $list->Navigate($event->ShiftDown ? &Wx::wxNavigateBackward : &Wx::wxNavigateForward);
        } else {
            $event->Skip;
        }
    });
    
    # general buttons
    $self->{btn_load} = Wx::Button->new($self, -1, "Add…", wxDefaultPosition, wxDefaultSize, wxBU_LEFT);
    $self->{btn_remove} = Wx::Button->new($self, -1, "Delete", wxDefaultPosition, wxDefaultSize, wxBU_LEFT);
    $self->{btn_reset} = Wx::Button->new($self, -1, "Delete All", wxDefaultPosition, wxDefaultSize, wxBU_LEFT);
    $self->{btn_arrange} = Wx::Button->new($self, -1, "Autoarrange", wxDefaultPosition, wxDefaultSize, wxBU_LEFT);
    $self->{btn_export_gcode} = Wx::Button->new($self, -1, "Export G-code…", wxDefaultPosition, wxDefaultSize, wxBU_LEFT);
    $self->{btn_export_stl} = Wx::Button->new($self, -1, "Export STL…", wxDefaultPosition, wxDefaultSize, wxBU_LEFT);
    
    if (&Wx::wxVERSION_STRING =~ / 2\.9\.[1-9]/) {
        my %icons = qw(
            load            brick_add.png
            remove          brick_delete.png
            reset           cross.png
            arrange         bricks.png
            export_gcode    cog_go.png
            export_stl      brick_go.png
            
            increase        add.png
            decrease        delete.png
            rotate45cw      arrow_rotate_clockwise.png
            rotate45ccw     arrow_rotate_anticlockwise.png
            rotate          arrow_rotate_clockwise.png
            changescale     arrow_out.png
            split           shape_ungroup.png
        );
        for (grep $self->{"btn_$_"}, keys %icons) {
            $self->{"btn_$_"}->SetBitmap(Wx::Bitmap->new("$Slic3r::var/$icons{$_}", wxBITMAP_TYPE_PNG));
        }
    }
    $self->selection_changed(0);
    $self->object_list_changed;
    EVT_BUTTON($self, $self->{btn_load}, \&load);
    EVT_BUTTON($self, $self->{btn_remove}, sub { $self->remove() }); # explicitly pass no argument to remove
    EVT_BUTTON($self, $self->{btn_reset}, \&reset);
    EVT_BUTTON($self, $self->{btn_arrange}, \&arrange);
    EVT_BUTTON($self, $self->{btn_export_gcode}, \&export_gcode);
    EVT_BUTTON($self, $self->{btn_export_stl}, \&export_stl);
    
    if ($self->{htoolbar}) {
        EVT_TOOL($self, TB_MORE, \&increase);
        EVT_TOOL($self, TB_LESS, \&decrease);
        EVT_TOOL($self, TB_45CW, sub { $_[0]->rotate(-45) });
        EVT_TOOL($self, TB_45CCW, sub { $_[0]->rotate(45) });
        EVT_TOOL($self, TB_ROTATE, sub { $_[0]->rotate(undef) });
        EVT_TOOL($self, TB_SCALE, \&changescale);
        EVT_TOOL($self, TB_SPLIT, \&split_object);
    } else {
        EVT_BUTTON($self, $self->{btn_increase}, \&increase);
        EVT_BUTTON($self, $self->{btn_decrease}, \&decrease);
        EVT_BUTTON($self, $self->{btn_rotate45cw}, sub { $_[0]->rotate(-45) });
        EVT_BUTTON($self, $self->{btn_rotate45ccw}, sub { $_[0]->rotate(45) });
        EVT_BUTTON($self, $self->{btn_changescale}, \&changescale);
        EVT_BUTTON($self, $self->{btn_rotate}, sub { $_[0]->rotate(undef) });
        EVT_BUTTON($self, $self->{btn_split}, \&split_object);
    }
    
    $_->SetDropTarget(Slic3r::GUI::Plater::DropTarget->new($self))
        for $self, $self->{canvas}, $self->{list};
    
    EVT_COMMAND($self, -1, $THUMBNAIL_DONE_EVENT, sub {
        my ($self, $event) = @_;
        my ($obj_idx, $thumbnail) = @{$event->GetData};
        return if !$self->{objects}[$obj_idx];  # object was deleted before thumbnail generation completed
        $self->{objects}[$obj_idx]->thumbnail($thumbnail->clone);
        
        $self->on_thumbnail_made($obj_idx);
    });
    
    EVT_COMMAND($self, -1, $PROGRESS_BAR_EVENT, sub {
        my ($self, $event) = @_;
        my ($percent, $message) = @{$event->GetData};
        $self->statusbar->SetProgress($percent);
        $self->statusbar->SetStatusText("$message…");
    });
    
    EVT_COMMAND($self, -1, $MESSAGE_DIALOG_EVENT, sub {
        my ($self, $event) = @_;
        Wx::MessageDialog->new($self, @{$event->GetData})->ShowModal;
    });
    
    EVT_COMMAND($self, -1, $EXPORT_COMPLETED_EVENT, sub {
        my ($self, $event) = @_;
        $self->on_export_completed(@{$event->GetData});
    });
    
    EVT_COMMAND($self, -1, $EXPORT_FAILED_EVENT, sub {
        my ($self, $event) = @_;
        $self->on_export_failed;
    });
    
    $self->_update_bed_size;
    $self->recenter;
    
    {
        my $buttons = Wx::GridSizer->new(2, 3, 5, 5);
        $buttons->Add($self->{"btn_load"}, 0, wxEXPAND | wxALL);
        $buttons->Add($self->{"btn_arrange"}, 0, wxEXPAND | wxALL);
        $buttons->Add($self->{"btn_export_gcode"}, 0, wxEXPAND | wxALL);
        $buttons->Add($self->{"btn_remove"}, 0, wxEXPAND | wxALL);
        $buttons->Add($self->{"btn_reset"}, 0, wxEXPAND | wxALL);
        $buttons->Add($self->{"btn_export_stl"}, 0, wxEXPAND | wxALL);
        # force sane tab order
        my @taborder = qw/btn_load btn_arrange btn_export_gcode btn_remove btn_reset btn_export_stl/;
        $self->{$taborder[$_]}->MoveAfterInTabOrder($self->{$taborder[$_-1]}) for (1..$#taborder);
        
        my $vertical_sizer = Wx::BoxSizer->new(wxVERTICAL);
        $vertical_sizer->Add($self->{htoolbar}, 0, wxEXPAND, 0) if $self->{htoolbar};
        $vertical_sizer->Add($self->{btoolbar}, 0, wxEXPAND, 0) if $self->{btoolbar};
        $vertical_sizer->Add($self->{list}, 1, wxEXPAND | wxBOTTOM, 10);
        $vertical_sizer->Add($buttons, 0, wxEXPAND);
        
        my $hsizer = Wx::BoxSizer->new(wxHORIZONTAL);
        $hsizer->Add($self->{canvas}, 0, wxALL, 10);
        $hsizer->Add($vertical_sizer, 1, wxEXPAND | wxALL, 10);
        
        my $sizer = Wx::BoxSizer->new(wxVERTICAL);
        $sizer->Add($hsizer, 1, wxEXPAND | wxBOTTOM, 10);
        
        if ($self->skeinpanel->{mode} eq 'expert') {
            my $presets = Wx::BoxSizer->new(wxHORIZONTAL);
            $presets->AddStretchSpacer(1);
            my %group_labels = (
                print       => 'Print settings',
                filament    => 'Filament',
                printer     => 'Printer',
            );
            $self->{preset_choosers} = {};
            $self->{preset_choosers_sizers} = {};
            for my $group (qw(print filament printer)) {
                my $text = Wx::StaticText->new($self, -1, "$group_labels{$group}:", wxDefaultPosition, wxDefaultSize, wxALIGN_RIGHT);
                my $choice = Wx::Choice->new($self, -1, wxDefaultPosition, [150, -1], []);
                $self->{preset_choosers}{$group} = [$choice];
                EVT_CHOICE($choice, $choice, sub { $self->on_select_preset($group, @_) });
                
                $self->{preset_choosers_sizers}{$group} = Wx::BoxSizer->new(wxVERTICAL);
                $self->{preset_choosers_sizers}{$group}->Add($choice, 0, wxEXPAND | wxBOTTOM, FILAMENT_CHOOSERS_SPACING);
                
                $presets->Add($text, 0, wxALIGN_RIGHT | wxALIGN_CENTER_VERTICAL | wxRIGHT, 4);
                $presets->Add($self->{preset_choosers_sizers}{$group}, 0, wxALIGN_CENTER_VERTICAL | wxRIGHT, 15);
            }
            $presets->AddStretchSpacer(1);
            $sizer->Add($presets, 0, wxEXPAND | wxLEFT | wxRIGHT | wxBOTTOM, 10);
        }
        
        $sizer->SetSizeHints($self);
        $self->SetSizer($sizer);
    }
    return $self;
}

sub on_select_preset {
	my $self = shift;
	my ($group, $choice) = @_;
	
	if ($group eq 'filament' && @{$self->{preset_choosers}{filament}} > 1) {
		my @filament_presets = $self->filament_presets;
		$Slic3r::GUI::Settings->{presets}{filament} = $choice->GetString($filament_presets[0]) . ".ini";
		$Slic3r::GUI::Settings->{presets}{"filament_${_}"} = $choice->GetString($filament_presets[$_])
			for 1 .. $#filament_presets;
		Slic3r::GUI->save_settings;
		return;
	}
	$self->skeinpanel->{options_tabs}{$group}->select_preset($choice->GetSelection);
}

sub skeinpanel {
    my $self = shift;
    return $self->GetParent->GetParent;
}

sub update_presets {
    my $self = shift;
    my ($group, $items, $selected) = @_;
    
    foreach my $choice (@{ $self->{preset_choosers}{$group} }) {
        my $sel = $choice->GetSelection;
        $choice->Clear;
        $choice->Append($_) for @$items;
        $choice->SetSelection($sel) if $sel <= $#$items;
    }
    $self->{preset_choosers}{$group}[0]->SetSelection($selected);
}

sub filament_presets {
    my $self = shift;
    
    return map $_->GetSelection, @{ $self->{preset_choosers}{filament} };
}

sub load {
    my $self = shift;
    
    my $dir = $Slic3r::GUI::Settings->{recent}{skein_directory} || $Slic3r::GUI::Settings->{recent}{config_directory} || '';
    my $dialog = Wx::FileDialog->new($self, 'Choose one or more files (STL/OBJ/AMF):', $dir, "", &Slic3r::GUI::SkeinPanel::MODEL_WILDCARD, wxFD_OPEN | wxFD_MULTIPLE | wxFD_FILE_MUST_EXIST);
    if ($dialog->ShowModal != wxID_OK) {
        $dialog->Destroy;
        return;
    }
    my @input_files = $dialog->GetPaths;
    $dialog->Destroy;
    $self->load_file($_) for @input_files;
}

sub load_file {
    my $self = shift;
    my ($input_file) = @_;
    
    $Slic3r::GUI::Settings->{recent}{skein_directory} = dirname($input_file);
    Slic3r::GUI->save_settings;
    
    my $process_dialog = Wx::ProgressDialog->new('Loading…', "Processing input file…", 100, $self, 0);
    $process_dialog->Pulse;
    
    local $SIG{__WARN__} = Slic3r::GUI::warning_catcher($self);
    my $model = Slic3r::Model->read_from_file($input_file);
    for my $i (0 .. $#{$model->objects}) {
        my $object = Slic3r::GUI::Plater::Object->new(
            name                    => basename($input_file),
            input_file              => $input_file,
            input_file_object_id    => $i,
            model_object            => $model->objects->[$i],
            mesh_stats              => $model->objects->[$i]->mesh_stats,  # so that we can free model_object
            instances               => [
                $model->objects->[$i]->instances
                    ? (map $_->offset, @{$model->objects->[$i]->instances})
                    : [0,0],
            ],
        );
		$object->check_manifoldness;
        
        # we only consider the rotation of the first instance for now
        $object->rotate($model->objects->[$i]->instances->[0]->rotation)
            if $model->objects->[$i]->instances;
        
        push @{ $self->{objects} }, $object;
        $self->object_loaded($#{ $self->{objects} }, no_arrange => (@{$object->instances} > 1));
    }
    
    $process_dialog->Destroy;
    $self->statusbar->SetStatusText("Loaded $input_file");
}

sub object_loaded {
    my $self = shift;
    my ($obj_idx, %params) = @_;
    
    my $object = $self->{objects}[$obj_idx];
    $self->{list}->InsertStringItem($obj_idx, $object->name);
    $self->{list}->SetItem($obj_idx, 1, $object->instances_count);
    $self->{list}->SetItem($obj_idx, 2, ($object->scale * 100) . "%");
    
    $self->make_thumbnail($obj_idx);
    $self->arrange unless $params{no_arrange};
    $self->{list}->Update;
    $self->{list}->Select($obj_idx, 1);
    $self->object_list_changed;
}

sub remove {
    my $self = shift;
    my ($obj_idx) = @_;
    
    # if no object index is supplied, remove the selected one
    if (!defined $obj_idx) {
        ($obj_idx, undef) = $self->selected_object;
    }
    
    splice @{$self->{objects}}, $obj_idx, 1;
    $self->{list}->DeleteItem($obj_idx);
    
    $self->{selected_objects} = [];
    $self->selection_changed(0);
    $self->object_list_changed;
    $self->recenter;
    $self->{canvas}->Refresh;
}

sub reset {
    my $self = shift;
    
    @{$self->{objects}} = ();
    $self->{list}->DeleteAllItems;
    
    $self->{selected_objects} = [];
    $self->selection_changed(0);
    $self->object_list_changed;
    $self->{canvas}->Refresh;
}

sub increase {
    my $self = shift;
    
    my ($obj_idx, $object) = $self->selected_object;
    my $instances = $object->instances;
    push @$instances, [ $instances->[-1]->[X] + 10, $instances->[-1]->[Y] + 10 ];
    $self->{list}->SetItem($obj_idx, 1, $object->instances_count);
    $self->arrange;
}

sub decrease {
    my $self = shift;
    
    my ($obj_idx, $object) = $self->selected_object;
    if ($object->instances_count >= 2) {
        pop @{$object->instances};
        $self->{list}->SetItem($obj_idx, 1, $object->instances_count);
    } else {
        $self->remove;
    }
    
    if ($self->{objects}[$obj_idx]) {
        $self->{list}->Select($obj_idx, 0);
        $self->{list}->Select($obj_idx, 1);
    }
    $self->recenter;
    $self->{canvas}->Refresh;
}

sub rotate {
    my $self = shift;
    my ($angle) = @_;
    
    my ($obj_idx, $object) = $self->selected_object;
    
    # we need thumbnail to be computed before allowing rotation
    return if !$object->thumbnail;
    
    if (!defined $angle) {
        $angle = Wx::GetNumberFromUser("", "Enter the rotation angle:", "Rotate", $object->rotate, -364, 364, $self);
        return if !$angle || $angle == -1;
        $angle = 0 - $angle;  # rotate clockwise (be consistent with button icon)
    }
    
    $object->rotate($object->rotate + $angle);
    $self->recenter;
    $self->{canvas}->Refresh;
}

sub changescale {
    my $self = shift;
    
    my ($obj_idx, $object) = $self->selected_object;
    
    # we need thumbnail to be computed before allowing scaling
    return if !$object->thumbnail;
    
    # max scale factor should be above 2540 to allow importing files exported in inches
    my $scale = Wx::GetNumberFromUser("", "Enter the scale % for the selected object:", "Scale", $object->scale*100, 0, 100000, $self);
    return if !$scale || $scale == -1;
    
    $self->{list}->SetItem($obj_idx, 2, "$scale%");
    $object->changescale($scale / 100);
    $self->arrange;
}

sub arrange {
    my $self = shift;
    
    my $total_parts = sum(map $_->instances_count, @{$self->{objects}}) or return;
    my @size = ();
    for my $a (X,Y) {
        $size[$a] = max(map $_->transformed_size->[$a], @{$self->{objects}});
    }
    
    eval {
        my $config = $self->skeinpanel->config;
        my @positions = Slic3r::Geometry::arrange
            ($total_parts, @size, @{$config->bed_size}, $config->min_object_distance, $self->skeinpanel->config);
        
        @$_ = @{shift @positions}
            for map @{$_->instances}, @{$self->{objects}};
    };
    # ignore arrange warnings on purpose
    
    $self->recenter;
    $self->{canvas}->Refresh;
}

sub split_object {
    my $self = shift;
    
    my ($obj_idx, $current_object) = $self->selected_object;
    my $current_copies_num = $current_object->instances_count;
    my $model_object = $current_object->get_model_object;
    
    if (@{$model_object->volumes} > 1) {
        Slic3r::GUI::warning_catcher($self)->("The selected object couldn't be split because it contains more than one volume/material.");
        return;
    }
    
    my $mesh = $model_object->mesh;
    $mesh->align_to_origin;
    
    my @new_meshes = $mesh->split_mesh;
    if (@new_meshes == 1) {
        Slic3r::GUI::warning_catcher($self)->("The selected object couldn't be split because it already contains a single part.");
        return;
    }
    
    # remove the original object before spawning the object_loaded event, otherwise 
    # we'll pass the wrong $obj_idx to it (which won't be recognized after the
    # thumbnail thread returns)
    $self->remove($obj_idx);
    
    # create a bogus Model object, we only need to instantiate the new Model::Object objects
    my $new_model = Slic3r::Model->new;
    
    foreach my $mesh (@new_meshes) {
        my $bb = $mesh->bounding_box;
        my $model_object = $new_model->add_object(vertices => $mesh->vertices);
        $model_object->add_volume(facets => $mesh->facets);
        my $object = Slic3r::GUI::Plater::Object->new(
            name                    => basename($current_object->input_file),
            input_file              => $current_object->input_file,
            input_file_object_id    => undef,
            model_object            => $model_object,
            instances               => [ map $bb->min_point, 1..$current_copies_num ],
        );
        push @{ $self->{objects} }, $object;
        $self->object_loaded($#{ $self->{objects} }, no_arrange => 1);
    }
    
    $self->recenter;
    $self->{canvas}->Refresh;
}

sub export_gcode {
    my $self = shift;
    
    if ($self->{export_thread}) {
        Wx::MessageDialog->new($self, "Another slicing job is currently running.", 'Error', wxOK | wxICON_ERROR)->ShowModal;
        return;
    }
    
    # get config before spawning the thread because ->config needs GetParent and it's not available there
    my $print = $self->skeinpanel->init_print;
    
    # select output file
    $self->{output_file} = $main::opt{output};
    {
        $self->{output_file} = $print->expanded_output_filepath($self->{output_file}, $self->{objects}[0]->input_file);
        my $dlg = Wx::FileDialog->new($self, 'Save G-code file as:', Slic3r::GUI->output_path(dirname($self->{output_file})),
            basename($self->{output_file}), &Slic3r::GUI::SkeinPanel::FILE_WILDCARDS->{gcode}, wxFD_SAVE);
        if ($dlg->ShowModal != wxID_OK) {
            $dlg->Destroy;
            return;
        }
        $Slic3r::GUI::Settings->{_}{last_output_path} = dirname($dlg->GetPath);
        Slic3r::GUI->save_settings;
        $self->{output_file} = $Slic3r::GUI::SkeinPanel::last_output_file = $dlg->GetPath;
        $dlg->Destroy;
    }
    
    $self->statusbar->StartBusy;
    
    # It looks like declaring a local $SIG{__WARN__} prevents the ugly
    # "Attempt to free unreferenced scalar" warning...
    local $SIG{__WARN__} = Slic3r::GUI::warning_catcher($self);
    
    if ($Slic3r::have_threads) {
        @_ = ();
        $self->{export_thread} = threads->create(sub {
            $self->export_gcode2(
                $print,
                $self->{output_file},
                progressbar     => sub { Wx::PostEvent($self, Wx::PlThreadEvent->new(-1, $PROGRESS_BAR_EVENT, shared_clone([@_]))) },
                message_dialog  => sub { Wx::PostEvent($self, Wx::PlThreadEvent->new(-1, $MESSAGE_DIALOG_EVENT, shared_clone([@_]))) },
                on_completed    => sub { Wx::PostEvent($self, Wx::PlThreadEvent->new(-1, $EXPORT_COMPLETED_EVENT, shared_clone([@_]))) },
                catch_error     => sub {
                    Slic3r::GUI::catch_error($self, $_[0], sub {
                        Wx::PostEvent($self, Wx::PlThreadEvent->new(-1, $MESSAGE_DIALOG_EVENT, shared_clone([@_])));
                        Wx::PostEvent($self, Wx::PlThreadEvent->new(-1, $EXPORT_FAILED_EVENT, undef));
                    });
                },
            );
            Slic3r::thread_cleanup();
        });
        $self->statusbar->SetCancelCallback(sub {
            $self->{export_thread}->kill('KILL')->join;
            $self->{export_thread} = undef;
            $self->statusbar->StopBusy;
            $self->statusbar->SetStatusText("Export cancelled");
        });
    } else {
        $self->export_gcode2(
            $print,
            $self->{output_file},
            progressbar => sub {
                my ($percent, $message) = @_;
                $self->statusbar->SetProgress($percent);
                $self->statusbar->SetStatusText("$message…");
            },
            message_dialog => sub { Wx::MessageDialog->new($self, @_)->ShowModal },
            on_completed => sub { $self->on_export_completed(@_) },
            catch_error => sub { Slic3r::GUI::catch_error($self, @_) && $self->on_export_failed },
        );
    }
}

sub export_gcode2 {
    my $self = shift;
    my ($print, $output_file, %params) = @_;
    $Slic3r::Geometry::Clipper::clipper = Math::Clipper->new;
    local $SIG{'KILL'} = sub {
        Slic3r::debugf "Exporting cancelled; exiting thread...\n";
        threads->exit();
    } if $Slic3r::have_threads;
    
    eval {
        $print->config->validate;
        $print->add_model($self->make_model);
        $print->validate;
        
        {
            my @warnings = ();
            local $SIG{__WARN__} = sub { push @warnings, $_[0] };
            my %params = (
                output_file => $output_file,
                status_cb   => sub { $params{progressbar}->(@_) },
            );
            if ($params{export_svg}) {
                $print->export_svg(%params);
            } else {
                $print->export_gcode(%params);
            }
            Slic3r::GUI::warning_catcher($self, $Slic3r::have_threads ? sub {
                Wx::PostEvent($self, Wx::PlThreadEvent->new(-1, $MESSAGE_DIALOG_EVENT, shared_clone([@_])));
            } : undef)->($_) for @warnings;
        }
        
        my $message = "Your files were successfully sliced";
        if ($print->processing_time) {
            $message .= ' in';
            my $minutes = int($print->processing_time/60);
            $message .= sprintf " %d minutes and", $minutes if $minutes;
            $message .= sprintf " %.1f seconds", $print->processing_time - $minutes*60;
        }
        $message .= ".";
        $params{on_completed}->($message);
    };
    $params{catch_error}->();
}

sub on_export_completed {
    my $self = shift;
    my ($message) = @_;
    
    $self->{export_thread}->detach if $self->{export_thread};
    $self->{export_thread} = undef;
    $self->statusbar->SetCancelCallback(undef);
    $self->statusbar->StopBusy;
    $self->statusbar->SetStatusText("G-code file exported to $self->{output_file}");
    &Wx::wxTheApp->notify($message);
}

sub on_export_failed {
    my $self = shift;
    
    $self->{export_thread}->detach if $self->{export_thread};
    $self->{export_thread} = undef;
    $self->statusbar->SetCancelCallback(undef);
    $self->statusbar->StopBusy;
    $self->statusbar->SetStatusText("Export failed");
}

sub export_stl {
    my $self = shift;
        
    my $output_file = $self->_get_export_file('STL') or return;
    Slic3r::Format::STL->write_file($output_file, $self->make_model, binary => 1);
    $self->statusbar->SetStatusText("STL file exported to $output_file");
}

sub export_amf {
    my $self = shift;
        
    my $output_file = $self->_get_export_file('AMF') or return;
    Slic3r::Format::AMF->write_file($output_file, $self->make_model);
    $self->statusbar->SetStatusText("AMF file exported to $output_file");
}

sub _get_export_file {
    my $self = shift;
    my ($format) = @_;
    
    my $suffix = $format eq 'STL' ? '.stl' : '.amf.xml';
    
    my $output_file = $main::opt{output};
    {
        $output_file = $self->skeinpanel->init_print->expanded_output_filepath($output_file, $self->{objects}[0]->input_file);
        $output_file =~ s/\.gcode$/$suffix/i;
        my $dlg = Wx::FileDialog->new($self, "Save $format file as:", dirname($output_file),
            basename($output_file), &Slic3r::GUI::SkeinPanel::MODEL_WILDCARD, wxFD_SAVE | wxFD_OVERWRITE_PROMPT);
        if ($dlg->ShowModal != wxID_OK) {
            $dlg->Destroy;
            return undef;
        }
        $output_file = $Slic3r::GUI::SkeinPanel::last_output_file = $dlg->GetPath;
        $dlg->Destroy;
    }
    return $output_file;
}

sub make_model {
    my $self = shift;
    
    my $model = Slic3r::Model->new;
    foreach my $plater_object (@{$self->{objects}}) {
        my $model_object = $plater_object->get_model_object;
        
        my $new_model_object = $model->add_object(
            vertices    => $model_object->vertices,
            input_file  => $plater_object->input_file,
            layer_height_ranges => $plater_object->layer_height_ranges,
        );
        foreach my $volume (@{$model_object->volumes}) {
            $new_model_object->add_volume(
                material_id => $volume->material_id,
                facets      => $volume->facets,
            );
            $model->set_material($volume->material_id || 0, {});
        }
        $new_model_object->align_to_origin;
        $new_model_object->add_instance(
            rotation    => $plater_object->rotate,  # around center point
            scaling_factor => $plater_object->scale,
            offset      => Slic3r::Point->new($_),
        ) for @{$plater_object->instances};
    }
    
    $model->align_to_origin;
    return $model;
}

sub make_thumbnail {
    my $self = shift;
    my ($obj_idx) = @_;
    
    my $object = $self->{objects}[$obj_idx];
    $object->thumbnail_scaling_factor($self->{scaling_factor});
    my $cb = sub {
    	$Slic3r::Geometry::Clipper::clipper = Math::Clipper->new if $Slic3r::have_threads;
        my $thumbnail = $object->make_thumbnail;
        
        if ($Slic3r::have_threads) {
            Wx::PostEvent($self, Wx::PlThreadEvent->new(-1, $THUMBNAIL_DONE_EVENT, shared_clone([ $obj_idx, $thumbnail ])));
            Slic3r::thread_cleanup();
            threads->exit;
        } else {
            $self->on_thumbnail_made($obj_idx);
        }
    };
    
    @_ = ();
    $Slic3r::have_threads ? threads->create($cb)->detach : $cb->();
}

sub on_thumbnail_made {
    my $self = shift;
    my ($obj_idx) = @_;
    
    $self->{objects}[$obj_idx]->free_model_object;
    $self->recenter;
    $self->{canvas}->Refresh;
}

sub recenter {
    my $self = shift;
    
    return unless @{$self->{objects}};
    
    # calculate displacement needed to center the print
    my $print_bb = Slic3r::Geometry::BoundingBox->new_from_points([
        map {
            my $obj = $_;
            my $bb = $obj->transformed_bounding_box;
            my @points = ($bb->min_point, $bb->max_point);
            map Slic3r::Geometry::move_points($_, @points), @{$obj->instances};
        } @{$self->{objects}},
    ]);
    
    # $self->{shift} contains the offset in pixels to add to object instances in order to center them
    # it is expressed in upwards Y
    my $print_size = $print_bb->size;
    $self->{shift} = [
        $self->to_pixel(-$print_bb->x_min) + ($self->{canvas}->GetSize->GetWidth  - $self->to_pixel($print_size->[X])) / 2,
        $self->to_pixel(-$print_bb->y_min) + ($self->{canvas}->GetSize->GetHeight - $self->to_pixel($print_size->[Y])) / 2,
    ];
}

sub on_config_change {
    my $self = shift;
    my ($opt_key, $value) = @_;
    if ($opt_key eq 'extruders_count' && defined $value) {
        my $choices = $self->{preset_choosers}{filament};
        while (@$choices < $value) {
        	my @presets = $choices->[0]->GetStrings;
            push @$choices, Wx::Choice->new($self, -1, wxDefaultPosition, [150, -1], [@presets]);
            $self->{preset_choosers_sizers}{filament}->Add($choices->[-1], 0, wxEXPAND | wxBOTTOM, FILAMENT_CHOOSERS_SPACING);
            EVT_CHOICE($choices->[-1], $choices->[-1], sub { $self->on_select_preset('filament', @_) });
            my $i = first { $choices->[-1]->GetString($_) eq ($Slic3r::GUI::Settings->{presets}{"filament_" . $#$choices} || '') } 0 .. $#presets;
        	$choices->[-1]->SetSelection($i || 0);
        }
        while (@$choices > $value) {
            $self->{preset_choosers_sizers}{filament}->Remove(-1);
            $choices->[-1]->Destroy;
            pop @$choices;
        }
        $self->Layout;
    } elsif ($self->{config}->has($opt_key)) {
        $self->{config}->set($opt_key, $value);
        $self->_update_bed_size if $opt_key eq 'bed_size';
    }
}

sub _update_bed_size {
    my $self = shift;
    
    # supposing the preview canvas is square, calculate the scaling factor
    # to constrain print bed area inside preview
    # when the canvas is not rendered yet, its GetSize() method returns 0,0
    $self->{scaling_factor} = CANVAS_SIZE->[X] / max(@{ $self->{config}->bed_size });
    $_->thumbnail_scaling_factor($self->{scaling_factor}) for @{ $self->{objects} };
    $self->recenter;
}

# this is called on the canvas
sub repaint {
    my ($self, $event) = @_;
    my $parent = $self->GetParent;
    
    my $dc = Wx::PaintDC->new($self);
    my $size = $self->GetSize;
    my @size = ($size->GetWidth, $size->GetHeight);
    
    # draw grid
    $dc->SetPen($parent->{grid_pen});
    my $step = 10 * $parent->{scaling_factor};
    for (my $x = $step; $x <= $size[X]; $x += $step) {
        $dc->DrawLine($x, 0, $x, $size[Y]);
    }
    for (my $y = $step; $y <= $size[Y]; $y += $step) {
        $dc->DrawLine(0, $y, $size[X], $y);
    }
    
    # draw print center
    if (@{$parent->{objects}}) {
        $dc->SetPen($parent->{print_center_pen});
        $dc->DrawLine($size[X]/2, 0, $size[X]/2, $size[Y]);
        $dc->DrawLine(0, $size[Y]/2, $size[X], $size[Y]/2);
        $dc->SetTextForeground(Wx::Colour->new(0,0,0));
        $dc->SetFont(Wx::Font->new(10, wxDEFAULT, wxNORMAL, wxNORMAL));
        $dc->DrawLabel("X = " . $parent->{config}->print_center->[X], Wx::Rect->new(0, 0, $self->GetSize->GetWidth, $self->GetSize->GetHeight), wxALIGN_CENTER_HORIZONTAL | wxALIGN_BOTTOM);
        $dc->DrawRotatedText("Y = " . $parent->{config}->print_center->[Y], 0, $size[Y]/2+15, 90);
    }
    
    # draw frame
    $dc->SetPen(wxBLACK_PEN);
    $dc->SetBrush($parent->{transparent_brush});
    $dc->DrawRectangle(0, 0, @size);
    
    # draw text if plate is empty
    if (!@{$parent->{objects}}) {
        $dc->SetTextForeground(Wx::Colour->new(150,50,50));
        $dc->SetFont(Wx::Font->new(14, wxDEFAULT, wxNORMAL, wxNORMAL));
        $dc->DrawLabel(CANVAS_TEXT, Wx::Rect->new(0, 0, $self->GetSize->GetWidth, $self->GetSize->GetHeight), wxALIGN_CENTER_HORIZONTAL | wxALIGN_CENTER_VERTICAL);
    }
    
    # draw thumbnails
    $dc->SetPen(wxBLACK_PEN);
    @{$parent->{object_previews}} = ();
    for my $obj_idx (0 .. $#{$parent->{objects}}) {
        my $object = $parent->{objects}[$obj_idx];
        next unless defined $object->thumbnail && @{$object->thumbnail};
        for my $instance_idx (0 .. $#{$object->instances}) {
            my $instance = $object->instances->[$instance_idx];
            
            my $thumbnail = $object->transformed_thumbnail->clone;
            $thumbnail->translate(map $parent->to_pixel($instance->[$_]) + $parent->{shift}[$_], (X,Y));
            
            push @{$parent->{object_previews}}, [ $obj_idx, $instance_idx, $thumbnail ];
            
            my $drag_object = $self->{drag_object};
            if (defined $drag_object && $obj_idx == $drag_object->[0] && $instance_idx == $drag_object->[1]) {
                $dc->SetBrush($parent->{dragged_brush});
            } elsif (grep { $_->[0] == $obj_idx } @{$parent->{selected_objects}}) {
                $dc->SetBrush($parent->{selected_brush});
            } else {
                $dc->SetBrush($parent->{objects_brush});
            }
            $dc->DrawPolygon($parent->_y($_), 0, 0) for map $_->contour, @{ $parent->{object_previews}->[-1][2] };
            
            # if sequential printing is enabled and we have more than one object
            if ($parent->{config}->complete_objects && (map @{$_->instances}, @{$parent->{objects}}) > 1) {
            	my $convex_hull = Slic3r::Polygon->new(@{convex_hull([ map @{$_->contour->pp}, @{$parent->{object_previews}->[-1][2]} ])});
                my ($clearance) = @{offset([$convex_hull], $parent->{config}->extruder_clearance_radius / 2 * $parent->{scaling_factor}, 100, JT_ROUND)};
                $dc->SetPen($parent->{clearance_pen});
                $dc->SetBrush($parent->{transparent_brush});
                $dc->DrawPolygon($parent->_y($clearance), 0, 0);
            }
        }
    }
    
    # draw skirt
    if (@{$parent->{object_previews}} && $parent->{config}->skirts) {
        my $convex_hull = Slic3r::Polygon->new(@{convex_hull([ map @{$_->contour}, map @{$_->[2]}, @{$parent->{object_previews}} ])});
        ($convex_hull) = @{offset([$convex_hull], $parent->{config}->skirt_distance * $parent->{scaling_factor}, 100, JT_ROUND)};
        $dc->SetPen($parent->{skirt_pen});
        $dc->SetBrush($parent->{transparent_brush});
        $dc->DrawPolygon($parent->_y($convex_hull), 0, 0) if $convex_hull;
    }
    
    $event->Skip;
}

sub mouse_event {
    my ($self, $event) = @_;
    my $parent = $self->GetParent;
    
    my $point = $event->GetPosition;
    my $pos = $parent->_y([[$point->x, $point->y]])->[0]; #]]
    if ($event->ButtonDown(&Wx::wxMOUSE_BTN_LEFT)) {
        $parent->{selected_objects} = [];
        $parent->{list}->Select($parent->{list}->GetFirstSelected, 0);
        $parent->selection_changed(0);
        for my $preview (@{$parent->{object_previews}}) {
            my ($obj_idx, $instance_idx, $thumbnail) = @$preview;
            if (defined first { $_->contour->encloses_point($pos) } @$thumbnail) {
                $parent->{selected_objects} = [ [$obj_idx, $instance_idx] ];
                $parent->{list}->Select($obj_idx, 1);
                $parent->selection_changed(1);
                my $instance = $parent->{objects}[$obj_idx]->instances->[$instance_idx];
                $self->{drag_start_pos} = [ map $pos->[$_] - $parent->{shift}[$_] - $parent->to_pixel($instance->[$_]), X,Y ];   # displacement between the click and the instance origin
                $self->{drag_object} = $preview;
            }
        }
        $parent->Refresh;
    } elsif ($event->ButtonUp(&Wx::wxMOUSE_BTN_LEFT)) {
        $parent->recenter;
        $parent->Refresh;
        $self->{drag_start_pos} = undef;
        $self->{drag_object} = undef;
        $self->SetCursor(wxSTANDARD_CURSOR);
    } elsif ($event->ButtonDClick) {
    	$parent->list_item_activated(undef, $parent->{selected_objects}->[0][0])
    		if @{$parent->{selected_objects}};
    } elsif ($event->Dragging) {
        return if !$self->{drag_start_pos}; # concurrency problems
        for my $preview ($self->{drag_object}) {
            my ($obj_idx, $instance_idx, $thumbnail) = @$preview;
            my $instance = $parent->{objects}[$obj_idx]->instances->[$instance_idx];
            $instance->[$_] = $parent->to_units($pos->[$_] - $self->{drag_start_pos}[$_] - $parent->{shift}[$_]) for X,Y;
            $parent->Refresh;
        }
    } elsif ($event->Moving) {
        my $cursor = wxSTANDARD_CURSOR;
        for my $preview (@{$parent->{object_previews}}) {
            if (defined first { $_->contour->encloses_point($pos) } @{ $preview->[2] }) {
                $cursor = Wx::Cursor->new(wxCURSOR_HAND);
                last;
            }
        }
        $self->SetCursor($cursor);
    }
}

sub list_item_deselected {
    my ($self, $event) = @_;
    
    if ($self->{list}->GetFirstSelected == -1) {
        $self->{selected_objects} = [];
        $self->{canvas}->Refresh;
        $self->selection_changed(0);
    }
}

sub list_item_selected {
    my ($self, $event) = @_;
    
    my $obj_idx = $event->GetIndex;
    $self->{selected_objects} = [ grep $_->[0] == $obj_idx, @{$self->{object_previews}} ];
    $self->{canvas}->Refresh;
    $self->selection_changed(1);
}

sub list_item_activated {
    my ($self, $event, $obj_idx) = @_;
    
    $obj_idx //= $event->GetIndex;
	my $dlg = Slic3r::GUI::Plater::ObjectDialog->new($self,
		object => $self->{objects}[$obj_idx],
	);
	$dlg->ShowModal;
}

sub object_list_changed {
    my $self = shift;
    
    my $method = @{$self->{objects}} ? 'Enable' : 'Disable';
    $self->{"btn_$_"}->$method
        for grep $self->{"btn_$_"}, qw(reset arrange export_gcode export_stl);
}

sub selection_changed {
    my $self = shift;
    my ($have_sel) = @_;
    
    my $method = $have_sel ? 'Enable' : 'Disable';
    $self->{"btn_$_"}->$method
        for grep $self->{"btn_$_"}, qw(remove increase decrease rotate45cw rotate45ccw rotate changescale split);
    
    if ($self->{htoolbar}) {
        $self->{htoolbar}->EnableTool($_, $have_sel)
            for (TB_MORE, TB_LESS, TB_45CW, TB_45CCW, TB_ROTATE, TB_SCALE, TB_SPLIT);
    }
}

sub selected_object {
    my $self = shift;
    my $obj_idx = $self->{selected_objects}[0] ? $self->{selected_objects}[0][0] : $self->{list}->GetFirstSelected;
    return ($obj_idx, $self->{objects}[$obj_idx]),
}

sub statusbar {
    my $self = shift;
    return $self->skeinpanel->GetParent->{statusbar};
}

sub to_pixel {
    my $self = shift;
    return $_[0] * $self->{scaling_factor};
}

sub to_units {
    my $self = shift;
    return $_[0] / $self->{scaling_factor};
}

sub _y {
    my $self = shift;
    my ($points) = @_;
    my $height = $self->{canvas}->GetSize->GetHeight;
    return [ map [ $_->[X], $height - $_->[Y] ], @$points ];
}

package Slic3r::GUI::Plater::DropTarget;
use Wx::DND;
use base 'Wx::FileDropTarget';

sub new {
    my $class = shift;
    my ($window) = @_;
    my $self = $class->SUPER::new;
    $self->{window} = $window;
    return $self;
}

sub OnDropFiles {
    my $self = shift;
    my ($x, $y, $filenames) = @_;
    
    # stop scalars leaking on older perl
    # https://rt.perl.org/rt3/Public/Bug/Display.html?id=70602
    @_ = ();
    
    # only accept STL, OBJ and AMF files
    return 0 if grep !/\.(?:stl|obj|amf(?:\.xml)?)$/i, @$filenames;
    
    $self->{window}->load_file($_) for @$filenames;
}

package Slic3r::GUI::Plater::Object;
use Moo;

use List::Util qw(first);
use Math::ConvexHull::MonotoneChain qw();
use Slic3r::Geometry qw(X Y Z MIN MAX deg2rad);

has 'name'                  => (is => 'rw', required => 1);
has 'input_file'            => (is => 'rw', required => 1);
has 'input_file_object_id'  => (is => 'rw');  # undef means keep model object
has 'model_object'          => (is => 'rw', required => 1, trigger => 1);
has 'bounding_box'          => (is => 'rw');  # 3D bb of original object (aligned to origin) with no rotation or scaling
has 'convex_hull'           => (is => 'rw');  # 2D convex hull of original object (aligned to origin) with no rotation or scaling
has 'scale'                 => (is => 'rw', default => sub { 1 }, trigger => \&_transform_thumbnail);
has 'rotate'                => (is => 'rw', default => sub { 0 }, trigger => \&_transform_thumbnail); # around object center point
has 'instances'             => (is => 'rw', default => sub { [] }); # upward Y axis
has 'thumbnail'             => (is => 'rw', trigger => \&_transform_thumbnail);
has 'transformed_thumbnail' => (is => 'rw');
has 'thumbnail_scaling_factor' => (is => 'rw', trigger => \&_transform_thumbnail);
has 'layer_height_ranges'   => (is => 'rw', default => sub { [] }); # [ z_min, z_max, layer_height ]
has 'mesh_stats'            => (is => 'rw');

# statistics
has 'facets'                => (is => 'rw');
has 'vertices'              => (is => 'rw');
has 'materials'             => (is => 'rw');
has 'is_manifold'           => (is => 'rw');

sub _trigger_model_object {
    my $self = shift;
    if ($self->model_object) {
        $self->model_object->align_to_origin;
	    $self->bounding_box($self->model_object->bounding_box);
	    
    	my $mesh = $self->model_object->mesh;
        $self->convex_hull(Slic3r::Polygon->new(@{Math::ConvexHull::MonotoneChain::convex_hull($mesh->used_vertices)}));
	    $self->facets(scalar @{$mesh->facets});
	    $self->vertices(scalar @{$mesh->vertices});
	    
	    $self->materials($self->model_object->materials_count);
	}
}

sub changescale {
    my $self = shift;
    my ($scale) = @_;
    
    my $variation = $scale / $self->scale;
    foreach my $range (@{ $self->layer_height_ranges }) {
        $range->[0] *= $variation;
        $range->[1] *= $variation;
    }
    $self->scale($scale);
}

sub check_manifoldness {
	my $self = shift;
	
	if ($self->mesh_stats) {
	    if ($self->get_model_object->needed_repair) {
	        warn "Warning: the input file contains manifoldness errors. "
	            . "Slic3r repaired it successfully by guessing what the correct shape should be, "
	            . "but you might still want to inspect the G-code before printing.\n";
	        $self->is_manifold(0);
	    } else {
	        $self->is_manifold(1);
	    }
	} else {
    	$self->is_manifold($self->get_model_object->check_manifoldness);
    }
	return $self->is_manifold;
}

sub free_model_object {
    my $self = shift;
    
    # only delete mesh from memory if we can retrieve it from the original file
    return unless $self->input_file && defined $self->input_file_object_id;
    $self->model_object(undef);
}

sub get_model_object {
    my $self = shift;
    
    my $object = $self->model_object;
    if (!$object) {
        my $model = Slic3r::Model->read_from_file($self->input_file);
        $object = $model->objects->[$self->input_file_object_id];
    }
    return $object;
}

sub instances_count {
    my $self = shift;
    return scalar @{$self->instances};
}

sub make_thumbnail {
    my $self = shift;
    
    my $mesh = $self->model_object->mesh;  # $self->model_object is already aligned to origin
<<<<<<< HEAD
    my $thumbnail = Slic3r::ExPolygon::Collection->new(
        # only simplify expolygons larger than the threshold
        grep @$_,
            map { ($_->area >= 1) ? $_->simplify(0.5) : $_ }
    	    (@{$mesh->facets} <= 5000)
    		    ? @{$mesh->horizontal_projection}
    		    : Slic3r::ExPolygon->new($self->convex_hull)
    );
    
=======
    my $thumbnail = Slic3r::ExPolygon::Collection->new;
    if (@{$mesh->facets} <= 5000) {
        $thumbnail->append(@{ $mesh->horizontal_projection });
    } else {
        my $convex_hull = Slic3r::ExPolygon->new($self->convex_hull)->clone;
        $convex_hull->scale(1/&Slic3r::SCALING_FACTOR);
        $thumbnail->append($convex_hull);
    }
    
    # remove polygons with area <= 1mm
    my $area_threshold = Slic3r::Geometry::scale 1;
    @{$thumbnail->expolygons} =
        map $_->simplify(0.5),
        grep $_->area >= $area_threshold,
        @{$thumbnail->expolygons};
    
    $thumbnail->scale(&Slic3r::SCALING_FACTOR);
>>>>>>> 4438aec1
    $self->thumbnail($thumbnail);  # ignored in multi-threaded environments
    $self->free_model_object;
    
    return $thumbnail;
}

sub _transform_thumbnail {
    my $self = shift;
    
    return unless defined $self->thumbnail;
    my $t = $self->_apply_transform($self->thumbnail);
    $t->scale($self->thumbnail_scaling_factor);
    
    $self->transformed_thumbnail($t);
}

# bounding box with applied rotation and scaling
sub transformed_bounding_box {
    my $self = shift;
    
    my $bb = Slic3r::Geometry::BoundingBox->new_from_points($self->_apply_transform($self->convex_hull));
    $bb->extents->[Z] = $self->bounding_box->clone->extents->[Z];
    $bb->extents->[Z][MAX] *= $self->scale;
    return $bb;
}

sub _apply_transform {
    my $self = shift;
    my ($entity) = @_;    # can be anything that implements ->clone(), ->rotate() and ->scale()
    
    # the order of these transformations MUST be the same everywhere, including
    # in Slic3r::Print->add_model()
    my $result = $entity->clone;
    $result->rotate(deg2rad($self->rotate), $self->bounding_box->center_2D);
    $result->scale($self->scale);
    return $result;
}

sub transformed_size {
    my $self = shift;
    return $self->transformed_bounding_box->size;
}

1;<|MERGE_RESOLUTION|>--- conflicted
+++ resolved
@@ -1169,17 +1169,6 @@
     my $self = shift;
     
     my $mesh = $self->model_object->mesh;  # $self->model_object is already aligned to origin
-<<<<<<< HEAD
-    my $thumbnail = Slic3r::ExPolygon::Collection->new(
-        # only simplify expolygons larger than the threshold
-        grep @$_,
-            map { ($_->area >= 1) ? $_->simplify(0.5) : $_ }
-    	    (@{$mesh->facets} <= 5000)
-    		    ? @{$mesh->horizontal_projection}
-    		    : Slic3r::ExPolygon->new($self->convex_hull)
-    );
-    
-=======
     my $thumbnail = Slic3r::ExPolygon::Collection->new;
     if (@{$mesh->facets} <= 5000) {
         $thumbnail->append(@{ $mesh->horizontal_projection });
@@ -1197,7 +1186,6 @@
         @{$thumbnail->expolygons};
     
     $thumbnail->scale(&Slic3r::SCALING_FACTOR);
->>>>>>> 4438aec1
     $self->thumbnail($thumbnail);  # ignored in multi-threaded environments
     $self->free_model_object;
     
